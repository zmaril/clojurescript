;   Copyright (c) Rich Hickey. All rights reserved.
;   The use and distribution terms for this software are covered by the
;   Eclipse Public License 1.0 (http://opensource.org/licenses/eclipse-1.0.php)
;   which can be found in the file epl-v10.html at the root of this distribution.
;   By using this software in any fashion, you are agreeing to be bound by
;   the terms of this license.
;   You must not remove this notice, or any other, from this software.

(ns cljs.closure
  "Compile ClojureScript to JavaScript with optimizations from Google
   Closure Compiler producing runnable JavaScript.

   The Closure Compiler (compiler.jar) must be on the classpath.

   Use the 'build' function for end-to-end compilation.

   build = compile -> add-dependencies -> optimize -> output

   Two protocols are defined: IJavaScript and Compilable. The
   Compilable protocol is satisfied by something which can return one
   or more IJavaScripts.

   With IJavaScript objects in hand, calling add-dependencies will
   produce a sequence of IJavaScript objects which includes all
   required dependencies from the Closure library and ClojureScript,
   in dependency order. This function replaces the closurebuilder
   tool.

   The optimize function converts one or more IJavaScripts into a
   single string of JavaScript source code using the Closure Compiler
   API.

   The produced output is either a single string of optimized
   JavaScript or a deps file for use during development.
  "
  (:require [cljs.compiler :as comp]
            [cljs.analyzer :as ana]
            [clojure.java.io :as io]
            [clojure.string :as string])
  (:import java.io.File
           java.io.BufferedInputStream
           java.net.URL
           java.util.logging.Level
           java.util.jar.JarFile
           com.google.common.collect.ImmutableList
           com.google.javascript.jscomp.CompilerOptions
           com.google.javascript.jscomp.CompilationLevel
           com.google.javascript.jscomp.SourceMap$Format
           com.google.javascript.jscomp.SourceMap$DetailLevel
           com.google.javascript.jscomp.ClosureCodingConvention
           com.google.javascript.jscomp.JSSourceFile
           com.google.javascript.jscomp.Result
           com.google.javascript.jscomp.JSError
           com.google.javascript.jscomp.CommandLineRunner))

(def name-chars (map char (concat (range 48 57) (range 65 90) (range 97 122))))

(defn random-char []
  (nth name-chars (.nextInt (java.util.Random.) (count name-chars))))

(defn random-string [length]
  (apply str (take length (repeatedly random-char))))

;; Closure API
;; ===========

(defmulti js-source-file (fn [_ source] (class source)))

(defmethod js-source-file String [^String name ^String source]
  (JSSourceFile/fromCode name source))

(defmethod js-source-file File [_ ^File source]
  (JSSourceFile/fromFile source))

(defmethod js-source-file BufferedInputStream [^String name ^BufferedInputStream source]
  (JSSourceFile/fromInputStream name source))

(defn set-options
  "TODO: Add any other options that we would like to support."
  [opts ^CompilerOptions compiler-options]
  (when (contains? opts :pretty-print)
    (set! (.prettyPrint compiler-options) (:pretty-print opts)))
  (when (contains? opts :print-input-delimiter)
    (set! (.printInputDelimiter compiler-options)
      (:print-input-delimiter opts))))

(defn make-options
  "Create a CompilerOptions object and set options from opts map."
  [opts]
  (let [level (case (:optimizations opts)
                :advanced CompilationLevel/ADVANCED_OPTIMIZATIONS
                :whitespace CompilationLevel/WHITESPACE_ONLY
                :simple CompilationLevel/SIMPLE_OPTIMIZATIONS)
        compiler-options (doto (CompilerOptions.)
                           (.setCodingConvention (ClosureCodingConvention.)))]
    (when (contains? opts :source-map)
      (set! (.sourceMapOutputPath compiler-options)
            (:source-map opts))
      (set! (.sourceMapDetailLevel compiler-options)
            SourceMap$DetailLevel/ALL)
      (set! (.sourceMapFormat compiler-options)
            SourceMap$Format/V3))
    (do (.setOptionsForCompilationLevel level compiler-options)
        (set-options opts compiler-options)
        compiler-options)))



(defn jar-entry-names* [jar-path]
  (with-open [z (java.util.zip.ZipFile. jar-path)]
    (doall (map #(.getName %) (enumeration-seq (.entries z))))))

(def jar-entry-names (memoize jar-entry-names*))

(defn find-js-jar
  "finds js resources from a given path in a jar file"
  [jar-path lib-path]
  (doall
    (map #(io/resource %)
         (filter #(do
                    (and 
                      (.startsWith % lib-path)
                      (.endsWith % ".js")))
                 (jar-entry-names jar-path)))))
(declare to-url)
(defn find-js-fs
  "finds js resources from a path on the files system"
  [path]
  (let [file (io/file path)]
    (when (.exists file)
      (map to-url (filter #(.endsWith (.getName %) ".js") (file-seq (io/file path)))))))


(defn find-js-classpath 
  "finds all js files on the classpath matching the path provided"
  [path]
  (let [process-entry #(if (.endsWith % ".jar")
                           (find-js-jar % path)
                           (find-js-fs (str % "/" path)))
        cpath-list (let [sysp (System/getProperty  "java.class.path" )]
                     (if (.contains sysp ";")
                       (string/split sysp #";")
                       (string/split sysp #":")))]
    (doall (reduce #(let [p (process-entry %2)]
                      (if p (concat %1 p) %1)) [] cpath-list))))

(defn find-js-resources [path]
  "finds js resources in a given path on either the file system or
   the classpath"
  (let [file (io/file path)]
    (if (.exists file)
      (find-js-fs path)
      (find-js-classpath path))))


(defn load-externs
  "Externs are JavaScript files which contain empty definitions of
  functions which will be provided by the envorinment. Any function in
  an extern file will not be renamed during optimization.

  Options may contain an :externs key with a list of file paths to
  load. The :use-only-custom-externs flag may be used to indicate that
  the default externs should be excluded."
  [{:keys [externs use-only-custom-externs target ups-externs]}]
  (let [filter-cp-js (fn [paths]
                       (for [p paths u (find-js-classpath p)] u))
        filter-js (fn [paths]
                    (for [p paths u (find-js-resources p)] u))
        add-target (fn [ext]
                     (if (= :nodejs target)
                       (cons (io/resource "cljs/nodejs_externs.js")
                             (or ext []))
                       ext))
        load-js (fn [ext]
                  (map #(js-source-file (.getFile %) (slurp %)) ext))]
    (let [js-sources (-> externs filter-js add-target load-js)
          ups-sources (-> ups-externs filter-cp-js load-js)
          all-sources (concat js-sources ups-sources)] 
      (if use-only-custom-externs
        all-sources
        (into all-sources (CommandLineRunner/getDefaultExterns))))))

(defn ^com.google.javascript.jscomp.Compiler make-closure-compiler []
  (let [compiler (com.google.javascript.jscomp.Compiler.)]
    (do (com.google.javascript.jscomp.Compiler/setLoggingLevel Level/WARNING)
        compiler)))

(defn report-failure [^Result result]
  (let [errors (.errors result)
        warnings (.warnings result)]
    (doseq [next (seq errors)]
      (println "ERROR:" (.toString ^JSError next)))
    (doseq [next (seq warnings)]
      (println "WARNING:" (.toString ^JSError next)))))

(defn parse-js-ns
  "Given the lines from a JavaScript source file, parse the provide
  and require statements and return them in a map. Assumes that all
  provide and require statements appear before the first function
  definition."
  [lines]
  (letfn [(conj-in [m k v] (update-in m [k] (fn [old] (conj old v))))]
    (->> (for [line lines x (string/split line #";")] x)
         (map string/trim)
         (take-while #(not (re-matches #".*=[\s]*function\(.*\)[\s]*[{].*" %)))
         (map #(re-matches #".*goog\.(provide|require)\(['\"](.*)['\"]\)" %))
         (remove nil?)
         (map #(drop 1 %))
         (reduce (fn [m ns]
                   (if (= (first ns) "require")
                     (conj-in m :requires (last ns))
                     (conj-in m :provides (last ns))))
                 {:requires [] :provides []}))))

;; Protocols for IJavaScript and Compilable
;; ========================================

(defmulti to-url class)

(defmethod to-url File [^File f] (.toURL (.toURI f)))

(defmethod to-url String [s] (to-url (io/file s)))

(defprotocol IJavaScript
  (-foreign? [this] "Whether the Javascript represents a foreign
  library (a js file that not have any goog.provide statement")
  (-url [this] "The URL where this JavaScript is located. Returns nil
  when JavaScript exists in memory only.")
  (-provides [this] "A list of namespaces that this JavaScript provides.")
  (-requires [this] "A list of namespaces that this JavaScript requires.")
  (-source [this] "The JavaScript source string."))

(extend-protocol IJavaScript
  
  String
  (-foreign? [this] false)
  (-url [this] nil)
  (-provides [this] (:provides (parse-js-ns (string/split-lines this))))
  (-requires [this] (:requires (parse-js-ns (string/split-lines this))))
  (-source [this] this)
  
  clojure.lang.IPersistentMap
  (-foreign? [this] (:foreign this))
  (-url [this] (or (:url this)
                   (to-url (:file this))))
  (-provides [this] (map name (:provides this)))
  (-requires [this] (map name (:requires this)))
  (-source [this] (if-let [s (:source this)]
                    s
                    (slurp (io/reader (-url this))))))

(defrecord JavaScriptFile [foreign ^URL url provides requires]
  IJavaScript
  (-foreign? [this] foreign)
  (-url [this] url)
  (-provides [this] provides)
  (-requires [this] requires)
  (-source [this] (slurp (io/reader url))))

(defn javascript-file [foreign ^URL url provides requires]
  (JavaScriptFile. foreign url (map name provides) (map name requires)))

(defn map->javascript-file [m]
  (javascript-file (:foreign m)
                   (to-url (:file m))
                   (:provides m)
                   (:requires m)))

(defn read-js
  "Read a JavaScript file returning a map of file information."
  [f]
  (let [source (slurp f)
        m (parse-js-ns (string/split-lines source))]
    (map->javascript-file (assoc m :file f))))

(defprotocol Compilable
  (-compile [this opts] "Returns one or more IJavaScripts."))

(defn build-index
  "Index a list of dependencies by namespace and file name. There can
  be zero or more namespaces provided per file."
  [deps]
  (reduce (fn [m next]
            (let [provides (:provides next)]
              (-> (if (seq provides)
                    (reduce (fn [m* provide]
                              (assoc m* provide next))
                            m
                            provides)
                    m)
                  (assoc (:file next) next))))
          {}
          deps))

(defn dependency-order-visit
  [state ns-name]
  (let [file (get state ns-name)]
    (if (or (:visited file) (nil? file))
      state
      (let [state (assoc-in state [ns-name :visited] true)
            deps (:requires file)
            state (reduce dependency-order-visit state deps)]
        (assoc state :order (conj (:order state) file))))))

(defn- pack-string [s]
  (if (string? s)
    {:provides (-provides s)
     :requires (-requires s)
     :file (str "from_source_" (gensym) ".clj")
     ::original s}
    s))

(defn- unpack-string [m]
  (or (::original m) m))

(defn dependency-order
  "Topologically sort a collection of dependencies."
  [coll]
  (let [state (build-index (map pack-string coll))]
    (map unpack-string
         (distinct
          (:order (reduce dependency-order-visit (assoc state :order []) (keys state)))))))

;; Compile
;; =======

(defn compile-form-seq
  "Compile a sequence of forms to a JavaScript source string."
  [forms]
  (comp/with-core-cljs
    (with-out-str
      (binding [ana/*cljs-ns* 'cljs.user]
        (doseq [form forms]
          (comp/emit (ana/analyze (ana/empty-env) form)))))))

(defn output-directory [opts]
  (or (:output-dir opts) "out"))

(def compiled-cljs (atom {}))

(defn compiled-file
  "Given a map with at least a :file key, return a map with
   {:file .. :provides .. :requires ..}.

   Compiled files are cached so they will only be read once."
  [m]
  (let [path (.getAbsolutePath (:file m))
        js (if (:provides m)
             (map->javascript-file m)
             (if-let [js (get @compiled-cljs path)]
               js
               (read-js (:file m))))]
    (do (swap! compiled-cljs (fn [old] (assoc old path js)))
        js)))

(defn compile-file
  "Compile a single cljs file. If no output-file is specified, returns
  a string of compiled JavaScript. With an output-file option, the
  compiled JavaScript will written to this location and the function
  returns a JavaScriptFile. In either case the return value satisfies
  IJavaScript."
  [^File file {:keys [output-file] :as opts}]
  (if output-file
    (let [out-file (io/file (output-directory opts) output-file)]
      (compiled-file (comp/compile-file file out-file)))
    (compile-form-seq (comp/forms-seq file))))

(defn compile-dir
  "Recursively compile all cljs files under the given source
  directory. Return a list of JavaScriptFiles."
  [^File src-dir opts]
  (let [out-dir (output-directory opts)]
    (map compiled-file
         (comp/compile-root src-dir out-dir))))

(defn path-from-jarfile
  "Given the URL of a file within a jar, return the path of the file
  from the root of the jar."
  [^URL url]
  (last (string/split (.getFile url) #"\.jar!/")))

(defn jar-file-to-disk
  "Copy a file contained within a jar to disk. Return the created file."
  [url out-dir]
  (let [out-file (io/file out-dir (path-from-jarfile url)) 
        content (slurp (io/reader url))]
    (do (comp/mkdirs out-file)
        (spit out-file content)
        out-file)))

(defn compile-from-jar
  "Compile a file from a jar."
  [this {:keys [output-file] :as opts}]
  (or (when output-file
        (let [out-file (io/file (output-directory opts) output-file)]
          (when (.exists out-file)
            (compiled-file {:file out-file}))))
      (let [file-on-disk (jar-file-to-disk this (output-directory opts))]
        (-compile file-on-disk opts))))

(extend-protocol Compilable

  File
  (-compile [this opts]
    (if (.isDirectory this)
      (compile-dir this opts)
      (compile-file this opts)))

  URL
  (-compile [this opts]
    (case (.getProtocol this)
      "file" (-compile (io/file this) opts)
      "jar" (compile-from-jar this opts)))
  
  clojure.lang.PersistentList
  (-compile [this opts]
    (compile-form-seq [this]))
  
  String
  (-compile [this opts] (-compile (io/file this) opts))
  
  clojure.lang.PersistentVector
  (-compile [this opts] (compile-form-seq this))
  )

(comment
  ;; compile a file in memory
  (-compile "samples/hello/src/hello/core.cljs" {})
  ;; compile a file to disk - see file @ 'out/clojure/set.js'
  (-compile (io/resource "clojure/set.cljs") {:output-file "clojure/set.js"})
  ;; compile a project
  (-compile (io/file "samples/hello/src") {})
  ;; compile a project with a custom output directory
  (-compile (io/file "samples/hello/src") {:output-dir "my-output"})
  ;; compile a form
  (-compile '(defn plus-one [x] (inc x)) {})
  ;; compile a vector of forms
  (-compile '[(ns test.app (:require [goog.array :as array]))
              (defn plus-one [x] (inc x))]
            {})
  )

;; Dependencies
;; ============
;;
;; Find all dependencies from files on the classpath. Eliminates the
;; need for closurebuilder. cljs dependencies will be compiled as
;; needed.

(defn find-url
  "Given a string, returns a URL. Attempts to resolve as a classpath-relative
  path, then as a path relative to the working directory or a URL string"
  [path-or-url]
  (or (io/resource path-or-url)
      (try (io/as-url path-or-url)
           (catch java.net.MalformedURLException e
             false))
      (io/as-url (io/as-file path-or-url))))

(defn load-foreign-library*
  "Given a library spec (a map containing the keys :file
  and :provides), returns a map containing :provides, :requires, :file
  and :url"
  ([lib-spec] (load-foreign-library* lib-spec false))
  ([lib-spec cp-only?] 
    (let [find-func (if cp-only? io/resource find-url)]
      (merge lib-spec {:foreign true
                       :url (find-func (:file lib-spec))}))))

(def load-foreign-library (memoize load-foreign-library*))

(defn load-library*
  "Given a path to a JavaScript library, which is a directory
  containing Javascript files, return a list of maps
  containing :provides, :requires, :file and :url."
  ([path] (load-library* path false))
  ([path cp-only?]
    (let [find-func (if cp-only? find-js-classpath find-js-resources)
          graph-node (fn [u]
                       (-> (io/reader u)
                         line-seq
                         parse-js-ns
                         (assoc :url u)))]
    (let [js-sources (find-js-resources path)]
      (filter #(seq (:provides %)) (map graph-node js-sources))))))

(def load-library (memoize load-library*))

(defn library-dependencies [{libs :libs foreign-libs :foreign-libs
                             ups-libs :ups-libs ups-flibs :ups-foreign-libs}]
  (concat
   (mapcat #(load-library % true) ups-libs) ;upstream deps
   (mapcat load-library libs)
   (mapcat #(load-foreign-library % true) ups-flibs) ;upstream deps
   (map load-foreign-library foreign-libs)))

(comment
  ;; load one library
  (load-library* "closure/library/third_party/closure")
  ;; load all library dependencies
  (library-dependencies {:libs ["closure/library/third_party/closure"]})
  (library-dependencies {:foreign-libs [{:file "http://example.com/remote.js"
                                          :provides ["my.example"]}]})
  (library-dependencies {:foreign-libs [{:file "local/file.js"
                                            :provides ["my.example"]}]})
  (library-dependencies {:foreign-libs [{:file "cljs/nodejs_externs.js"
                                          :provides ["my.example"]}]}))

(defn goog-dependencies*
  "Create an index of Google dependencies by namespace and file name."
  []
  (letfn [(parse-list [s] (when (> (count s) 0)
                            (-> (.substring s 1 (dec (count s)))
                                (string/split #"'\s*,\s*'"))))]
    (->> (line-seq (io/reader (io/resource "goog/deps.js")))
         (map #(re-matches #"^goog\.addDependency\(['\"](.*)['\"],\s*\[(.*)\],\s*\[(.*)\]\);.*" %))
         (remove nil?)
         (map #(drop 1 %))
         (remove #(.startsWith (first %) "../../third_party"))
         (map #(hash-map :file (str "goog/"(first %))
                         :provides (parse-list (second %))
                         :requires (parse-list (last %))
                         :group :goog)))))

(def goog-dependencies (memoize goog-dependencies*))


(defn js-dependency-index
  "Returns the index for all JavaScript dependencies. Lookup by
  namespace or file name."
  [opts]
  (build-index (concat (goog-dependencies) (library-dependencies opts))))

(defn js-dependencies
  "Given a sequence of Closure namespace strings, return the list of
  all dependencies. The returned list includes all Google and
  third-party library dependencies.

  Third-party libraries are configured using the :libs option where
  the value is a list of directories containing third-party
  libraries."
  [opts requires]
  (let [index (js-dependency-index opts)]
    (loop [requires requires
           visited (set requires)
           deps #{}]
      (if (seq requires)
        (let [node (get index (first requires))
              new-req (remove #(contains? visited %) (:requires node))]
          (recur (into (rest requires) new-req)
                 (into visited new-req)
                 (conj deps node)))
        (remove nil? deps)))))

(comment
  ;; find dependencies
  (js-dependencies {} ["goog.array"])
  ;; find dependencies in an external library
  (js-dependencies {:libs ["closure/library/third_party/closure"]} ["goog.dom.query"])
  )

(defn get-compiled-cljs
  "Return an IJavaScript for this file. Compiled output will be
   written to the working directory."
  [opts {:keys [relative-path uri]}]
  (let [js-file (comp/rename-to-js relative-path)]
    (-compile uri (merge opts {:output-file js-file}))))

(defn cljs-dependencies
  "Given a list of all required namespaces, return a list of
  IJavaScripts which are the cljs dependencies. The returned list will
  not only include the explicitly required files but any transitive
  depedencies as well. JavaScript files will be compiled to the
  working directory if they do not already exist.

  Only load dependencies from the classpath."
  [opts requires]
  (let [index (js-dependency-index opts)]
    (letfn [(ns->cp [s] (str (string/replace (munge s) \. \/) ".cljs"))
            (cljs-deps [coll]
              (->> coll
                   (remove #(contains? index %))
                   (map #(let [f (ns->cp %)] (hash-map :relative-path f :uri (io/resource f))))
                   (remove #(nil? (:uri %)))))]
      (loop [required-files (cljs-deps requires)
             visited (set required-files)
             js-deps #{}]
        (if (seq required-files)
          (let [next-file (first required-files)
                js (get-compiled-cljs opts next-file)
                new-req (remove #(contains? visited %) (cljs-deps (-requires js)))]
            (recur (into (rest required-files) new-req)
                   (into visited new-req)
                   (conj js-deps js)))
          (remove nil? js-deps))))))

(comment
  ;; only get cljs deps
  (cljs-dependencies {} ["goog.string" "cljs.core"])
  ;; get transitive deps
  (cljs-dependencies {} ["clojure.string"])
  ;; don't get cljs.core twice
  (cljs-dependencies {} ["cljs.core" "clojure.string"])
  )

(defn add-dependencies
  "Given one or more IJavaScript objects in dependency order, produce
  a new sequence of IJavaScript objects which includes the input list
  plus all dependencies in dependency order."
  [opts & inputs]
  (let [requires (mapcat -requires inputs)
        required-cljs (remove (set inputs) (cljs-dependencies opts requires))
        required-js (js-dependencies opts (set (concat (mapcat -requires required-cljs) requires)))]
    (cons (javascript-file nil (io/resource "goog/base.js") ["goog"] nil)
          (dependency-order
           (concat (map #(-> (javascript-file (:foreign %)
                                              (or (:url %) (io/resource (:file %)))
                                              (:provides %)
                                              (:requires %))
                             (assoc :group (:group %))) required-js)
                   required-cljs
                   inputs)))))

(comment
  ;; add dependencies to literal js
  (add-dependencies {} "goog.provide('test.app');\ngoog.require('cljs.core');")
  (add-dependencies {} "goog.provide('test.app');\ngoog.require('goog.array');")
  (add-dependencies {} (str "goog.provide('test.app');\n"
                            "goog.require('goog.array');\n"
                            "goog.require('clojure.set');"))
  ;; add dependencies with external lib
  (add-dependencies {:libs ["closure/library/third_party/closure"]}
                    (str "goog.provide('test.app');\n"
                         "goog.require('goog.array');\n"
                         "goog.require('goog.dom.query');"))
  ;; add dependencies with foreign lib
  (add-dependencies {:foreign-libs [{:file "samples/hello/src/hello/core.cljs"
                                     :provides ["example.lib"]}]}
                    (str "goog.provide('test.app');\n"
                         "goog.require('example.lib');\n"))
  ;; add dependencies to a JavaScriptFile record
  (add-dependencies {} (javascript-file false
                                        (to-url "samples/hello/src/hello/core.cljs")
                                        ["hello.core"]
                                        ["goog.array"]))
  )

;; Optimize
;; ========

(defmulti javascript-name class)

(defmethod javascript-name URL [^URL url]
  (if url (.getPath url) "cljs/user.js"))

(defmethod javascript-name String [s]
  (if-let [name (first (-provides s))] name "cljs/user.js"))

(defmethod javascript-name JavaScriptFile [js] (javascript-name (-url js)))

(defn build-provides
  "Given a vector of provides, builds required goog.provide statements"
  [provides]
  (apply str (map #(str "goog.provide('" % "');\n") provides)))


(defmethod js-source-file JavaScriptFile [_ js]
           (when-let [url (-url js)]
             (js-source-file (javascript-name url)
                             (if (-foreign? js)
                               (str (build-provides (-provides js)) (slurp url))
                               (io/input-stream url)))))

(defn optimize
  "Use the Closure Compiler to optimize one or more JavaScript files."
  [opts & sources]
  (let [closure-compiler (make-closure-compiler)
        externs (load-externs opts)
        compiler-options (make-options opts)
        sources (if (= :whitespace (:optimizations opts))
                  (cons "var CLOSURE_NO_DEPS = true;" sources)
                  sources)
        inputs (map #(js-source-file (javascript-name %) %) sources)
        result ^Result (.compile closure-compiler externs inputs compiler-options)]
    (if (.success result)
      ;; compiler.getSourceMap().reset()
      (let [source (.toSource closure-compiler)]
<<<<<<< HEAD
        (when-let [path (:source-map opts)]
          (let [out (io/writer path)]
            (.appendTo (.getSourceMap closure-compiler) out (:output-to opts))
=======
        (when-let [name (:source-map opts)]
          (let [out (io/writer name)]
            (.appendTo (.getSourceMap closure-compiler) out name)
>>>>>>> 8c8b1a9e
            (.close out)))
        source)
      (report-failure result))))

(comment
  ;; optimize JavaScript strings
  (optimize {:optimizations :whitespace} "var x = 3 + 2; alert(x);")
  ;; => "var x=3+2;alert(x);"
  (optimize {:optimizations :simple} "var x = 3 + 2; alert(x);")
  ;; => "var x=5;alert(x);"
  (optimize {:optimizations :advanced} "var x = 3 + 2; alert(x);")
  ;; => "alert(5);"

  ;; optimize a ClojureScript form
  (optimize {:optimizations :simple} (-compile '(def x 3) {}))
  
  ;; optimize a project
  (println (->> (-compile "samples/hello/src" {})
                (apply add-dependencies {})
                (apply optimize {:optimizations :simple :pretty-print true})))
  )

;; Output
;; ======
;;
;; The result of a build is always a single string of JavaScript. The
;; build process may produce files on disk but a single string is
;; always output. What this string contains depends on whether the
;; input has been optimized or not. If the :output-to option is set
;; then this string will be written to the specified file. If not, it
;; will be returned.
;;
;; The :output-dir option can be used to set the working directory
;; where any files will be written to disk. By default this directory
;; is 'out'.
;;
;; If inputs are optimized then the output string will be the complete
;; application with all dependencies included.
;;
;; For unoptimized output, the string will be a Closure deps file
;; describing where the JavaScript files are on disk and their
;; dependencies. All JavaScript files will be located in the working
;; directory, including any dependencies from the Closure library.
;;
;; Unoptimized mode is faster because the Closure Compiler is not
;; run. It also makes debugging much simpler because each file is
;; loaded in its own script tag.
;;
;; When working with uncompiled files, you will need to add additional
;; script tags to the hosting HTML file: one which pulls in Closure
;; library's base.js and one which calls goog.require to load your
;; code. See samples/hello/hello-dev.html for an example.

(defn path-relative-to
  "Generate a string which is the path to input relative to base."
  [^File base input]
  (let [base-path (comp/path-seq (.getCanonicalPath base))
        input-path (comp/path-seq (.getCanonicalPath (io/file ^URL (-url input))))
        count-base (count base-path)
        common (count (take-while true? (map #(= %1 %2) base-path input-path)))
        prefix (repeat (- count-base common 1) "..")]
    (if (= count-base common)
      (last input-path) ;; same file
      (comp/to-path (concat prefix (drop common input-path)) "/"))))

(defn add-dep-string
  "Return a goog.addDependency string for an input."
  [opts input]
  (letfn [(ns-list [coll] (when (seq coll) (apply str (interpose ", " (map #(str "'" (munge %) "'") coll)))))]
    (str "goog.addDependency(\""
         (path-relative-to (io/file (output-directory opts) "goog/base.js") input)
         "\", ["
         (ns-list (-provides input))
         "], ["
         (ns-list (-requires input))
         "]);")))

(defn deps-file
  "Return a deps file string for a sequence of inputs."
  [opts sources]
  (apply str (interpose "\n" (map #(add-dep-string opts %) sources))))

(comment
  (path-relative-to (io/file "out/goog/base.js") {:url (to-url "out/cljs/core.js")})
  (add-dep-string {} {:url (to-url "out/cljs/core.js") :requires ["goog.string"] :provides ["cljs.core"]})
  (deps-file {} [{:url (to-url "out/cljs/core.js") :requires ["goog.string"] :provides ["cljs.core"]}])
  )

(defn output-one-file [{:keys [output-to]} js]
  (cond (nil? output-to) js
        (string? output-to) (spit output-to js)
        :else (println js)))

(defn output-deps-file [opts sources]
  (output-one-file opts (deps-file opts sources)))

(defn ^String output-path
  "Given an IJavaScript which is either in memory or in a jar file,
  return the output path for this file relative to the working
  directory."
  [js]
  (if-let [url ^URL (-url js)]
    (path-from-jarfile url)
    (str (random-string 5) ".js")))


(defn write-javascript
  "Write a JavaScript file to disk. Only write if the file does not
  already exist. Return IJavaScript for the file on disk."
  [opts js]
  (let [out-dir (io/file (output-directory opts))
        out-name (output-path js)
        out-file (io/file out-dir out-name)]
    (do (when-not (.exists out-file)
          (do (comp/mkdirs out-file)
              (spit out-file (-source js))))
        {:url (to-url out-file) :requires (-requires js) :provides (-provides js) :group (:group js)})))

(defn source-on-disk
  "Ensure that the given JavaScript exists on disk. Write in memory
  sources and files contained in jars to the working directory. Return
  updated IJavaScript with the new location."
  [opts js]
  (let [url ^URL (-url js)]
    (if (or (not url) (= (.getProtocol url) "jar"))
      (write-javascript opts js)
      js)))

(comment
  (write-javascript {} "goog.provide('demo');\nalert('hello');\n")
  ;; write something from a jar file to disk
  (source-on-disk {}
                  {:url (io/resource "goog/base.js")
                   :source (slurp (io/reader (io/resource "goog/base.js")))})
  ;; doesn't write a file that is already on disk
  (source-on-disk {} {:url (io/resource "cljs/core.cljs")})
  )

(defn output-unoptimized
  "Ensure that all JavaScript source files are on disk (not in jars),
   write the goog deps file including only the libraries that are being
   used and write the deps file for the current project.

   The deps file for the current project will include third-party
   libraries."
  [opts & sources]
  (let [disk-sources (map #(source-on-disk opts %) sources)]
    (let [goog-deps (io/file (output-directory opts) "goog/deps.js")]
      (do (comp/mkdirs goog-deps)
          (spit goog-deps (deps-file opts (filter #(= (:group %) :goog) disk-sources)))
          (output-deps-file opts (remove #(= (:group %) :goog) disk-sources))))))

(comment
  
  ;; output unoptimized alone
  (output-unoptimized {} "goog.provide('test');\ngoog.require('cljs.core');\nalert('hello');\n")
  ;; output unoptimized with all dependencies
  (apply output-unoptimized {}
         (add-dependencies {}
                           "goog.provide('test');\ngoog.require('cljs.core');\nalert('hello');\n"))
  ;; output unoptimized with external library
  (apply output-unoptimized {}
         (add-dependencies {:libs ["closure/library/third_party/closure"]}
                           "goog.provide('test');\ngoog.require('cljs.core');\ngoog.require('goog.dom.query');\n"))
  ;; output unoptimized and write deps file to 'out/test.js'
  (output-unoptimized {:output-to "out/test.js"}
                      "goog.provide('test');\ngoog.require('cljs.core');\nalert('hello');\n")
  )


(defn get-upstream-deps* 
  "returns a merged map containing all upstream dependencies defined by libraries on the classpath"
  []
  (let [classloader (. (Thread/currentThread) (getContextClassLoader))
        upstream-deps (map #(read-string (slurp %)) (enumeration-seq (. classloader (findResources "deps.cljs"))))]
    (doseq [dep upstream-deps]
      (println (str "Upstream deps.cljs found on classpath. " dep " This is an EXPERIMENTAL FEATURE and is not guarenteed to remain stable in future versions.")))
    (apply merge-with concat upstream-deps)))

(def get-upstream-deps (memoize get-upstream-deps*))

(defn add-header [{:keys [hashbang target]} js]
  (if (= :nodejs target)
    (str "#!" (or hashbang "/usr/bin/env node") "\n" js)
    js))

(defn add-wrapper [{:keys [output-wrapper] :as opts} js]
  (if output-wrapper
   (str ";(function(){\n" js "\n})();\n")
   js))

(defn build
  "Given a source which can be compiled, produce runnable JavaScript."
  [source opts]
  (ana/reset-namespaces!)
  (comp/reset-mappings!)
  (let [opts (if (= :nodejs (:target opts))
               (merge {:optimizations :simple} opts)
               opts)
        ups-deps (get-upstream-deps)
        all-opts (assoc opts 
                   :ups-libs (:libs ups-deps)
                   :ups-foreign-libs (:foreign-libs ups-deps)
                   :ups-externs (:externs ups-deps))]
    (binding [ana/*cljs-static-fns*
              (or (and (= (opts :optimizations) :advanced))
                  (:static-fns opts)
                  ana/*cljs-static-fns*)
              ana/*cljs-warn-on-undeclared*
              (true? (opts :warnings))]
      (let [compiled (-compile source all-opts)
            js-sources (concat
                         (apply add-dependencies all-opts
                            (concat (if (coll? compiled) compiled [compiled])
                                    (when (= :nodejs (:target all-opts))
                                      [(-compile (io/resource "cljs/nodejs.cljs") all-opts)])))
                         (when (= :nodejs (:target all-opts))
                           [(-compile (io/resource "cljs/nodejscli.cljs") all-opts)]))
            optim (:optimizations all-opts)]
        (if (and optim (not= optim :none))
          (->> js-sources
               (apply optimize all-opts)
               (add-header all-opts)
               (add-wrapper all-opts)
               (output-one-file all-opts))
          (apply output-unoptimized all-opts js-sources))))))

(comment

  (println (build '[(ns hello.core)
                    (defn ^{:export greet} greet [n] (str "Hola " n))
                    (defn ^:export sum [xs] 42)]
                  {:optimizations :simple :pretty-print true}))

  ;; build a project with optimizations
  (build "samples/hello/src" {:optimizations :advanced})
  (build "samples/hello/src" {:optimizations :advanced :output-to "samples/hello/hello.js"})
  ;; open 'samples/hello/hello.html' to see the result in action
  
  ;; build a project without optimizations
  (build "samples/hello/src" {:output-dir "samples/hello/out" :output-to "samples/hello/hello.js"})
  ;; open 'samples/hello/hello-dev.html' to see the result in action
  ;; notice how each script was loaded individually
  
  ;; build unoptimized from raw ClojureScript
  (build '[(ns hello.core)
           (defn ^{:export greet} greet [n] (str "Hola " n))
           (defn ^:export sum [xs] 42)]
         {:output-dir "samples/hello/out" :output-to "samples/hello/hello.js"})
  ;; open 'samples/hello/hello-dev.html' to see the result in action
  )<|MERGE_RESOLUTION|>--- conflicted
+++ resolved
@@ -685,15 +685,9 @@
     (if (.success result)
       ;; compiler.getSourceMap().reset()
       (let [source (.toSource closure-compiler)]
-<<<<<<< HEAD
-        (when-let [path (:source-map opts)]
-          (let [out (io/writer path)]
-            (.appendTo (.getSourceMap closure-compiler) out (:output-to opts))
-=======
         (when-let [name (:source-map opts)]
           (let [out (io/writer name)]
             (.appendTo (.getSourceMap closure-compiler) out name)
->>>>>>> 8c8b1a9e
             (.close out)))
         source)
       (report-failure result))))
