;   Copyright (c) Rich Hickey. All rights reserved.
;   The use and distribution terms for this software are covered by the
;   Eclipse Public License 1.0 (http://opensource.org/licenses/eclipse-1.0.php)
;   which can be found in the file epl-v10.html at the root of this distribution.
;   By using this software in any fashion, you are agreeing to be bound by
;   the terms of this license.
;   You must not remove this notice, or any other, from this software.

(ns cljs.core
  (:require [goog.string :as gstring]
            [goog.string.StringBuffer :as gstringbuf]
            [goog.object :as gobject]
            [goog.array :as garray]))

(defn truth_
  "Internal - do not use!"
  [x]
  (js* "(~{x} != null && ~{x} !== false)"))

(defn type_satisfies_
  "Internal - do not use!"
  [p x]
  (or
   (aget p (goog.typeOf x))
   (aget p "_")
   false))

(def
  ^{:doc "When compiled for a command-line target, whatever
  function *main-fn* is set to will be called with the command-line
  argv as arguments"}
  *main-cli-fn* nil)

;;;;;;;;;;;;;;;;;;;;;;;;;;;;;; arrays ;;;;;;;;;;;;;;;;

(defn aclone
  "Returns a javascript array, cloned from the passed in array"
  [array-like]
  #_(goog.array.clone array-like)
  (js* "Array.prototype.slice.call(~{array-like})"))

(defn array
  "Creates a new javascript array.
@param {...*} var_args" ;;array is a special case, don't emulate this doc string  
  [var-args]            ;; [& items]
  (js* "Array.prototype.slice.call(arguments)"))

(defn aget
  "Returns the value at the index."
  [array i]
  (js* "~{array}[~{i}]"))

(defn aset
  "Sets the value at the index."
  [array i val]
  (js* "(~{array}[~{i}] = ~{val})"))

(defn alength
  "Returns the length of the Java array. Works on arrays of all types."
  [array]
  (js* "~{array}.length"))

;;;;;;;;;;;;;;;;;;;;;;;;;;; core protocols ;;;;;;;;;;;;;
(defprotocol ICounted
  (-count [coll] "constant time count"))

(defprotocol IEmptyableCollection
  (-empty [coll]))

(defprotocol ICollection
  (-conj [coll o]))

#_(defprotocol IOrdinal
    (-index [coll]))

(defprotocol IIndexed
  (-nth [coll n] [coll n not-found]))

(defprotocol ISeq
  (-first [coll])
  (-rest [coll]))

(defprotocol ILookup
  (-lookup [o k] [o k not-found]))

(defprotocol IAssociative
  (-contains-key? [coll k])
  #_(-entry-at [coll k])
  (-assoc [coll k v]))

(defprotocol IMap
  #_(-assoc-ex [coll k v])
  (-dissoc [coll k]))

(defprotocol ISet  
  (-disjoin [coll v]))

(defprotocol IStack
  (-peek [coll])
  (-pop [coll]))

(defprotocol IVector
  (-assoc-n [coll n val]))

(defprotocol IDeref
 (-deref [o]))

(defprotocol IDerefWithTimeout
  (-deref-with-timeout [o msec timeout-val]))

(defprotocol IMeta
  (-meta [o]))

(defprotocol IWithMeta
  (-with-meta [o meta]))

(defprotocol IReduce
  (-reduce [coll f] [coll f start]))

(defprotocol IEquiv
  (-equiv [o other]))

(defprotocol IHash
  (-hash [o]))

(defprotocol ISeqable
  (-seq [o]))

(defprotocol ISequential
  "Marker interface indicating a persistent collection of sequential items")

(defprotocol IPrintable
  (-pr-seq [o opts]))

(defprotocol IPending
  (-realized? [d]))

;;;;;;;;;;;;;;;;;;; fundamentals ;;;;;;;;;;;;;;;
(defn identical? [x y]
  "Tests if 2 arguments are the same object"
  (js* "(~{x} === ~{y})"))

(defn = [x y]
  (-equiv x y))

(defn nil? [x]
  "Returns true if x is nil, false otherwise."
  (identical? x nil))

;;;;;;;;;;;;;;;;;;; protocols on primitives ;;;;;;;;
(declare hash-map list equiv-sequential)

(extend-type nil
  IEquiv
  (-equiv [_ o] (nil? o))
  
  ICounted
  (-count [_] 0)

  IEmptyableCollection
  (-empty [_] nil)

  ICollection
  (-conj [_ o] (list o))

  IIndexed
  (-nth
   ([_ n] nil)
   ([_ n not-found] not-found))

  ISeq
  (-first [_] nil)
  (-rest [_] (list))

  ILookup
  (-lookup
   ([o k] nil)
   ([o k not-found] not-found))

  IAssociative
  (-assoc [_ k v] (hash-map k v))

  IMap
  (-dissoc [_ k] nil)

  ISet
  (-disjoin [_ v] nil)

  IStack
  (-peek [_] nil)
  (-pop [_] nil)

  IMeta
  (-meta [_] nil)

  IWithMeta
  (-with-meta [_ meta] nil)

  IReduce
  (-reduce
    ([_ f] (f))
    ([_ f start] start))

  IHash
  (-hash [o] 0))

(extend-type js/Date
  IEquiv
  (-equiv [o other] (identical? (.toString o) (.toString other))))

(extend-type number
  IEquiv
  (-equiv [x o] (identical? x o))
  
  IHash
  (-hash [o] o))

(extend-type function
  IHash
  (-hash [o] (goog.getUid o)))

;;this is primitive because & emits call to array-seq
(defn inc
  "Returns a number one greater than num."
  [x] (js* "(~{x} + 1)"))

(defn- lt- [x y]
  (js* "(~{x} < ~{y})"))

(defn- ci-reduce
  "Accepts any collection which satisfies the ICount and IIndexed protocols and
reduces them without incurring seq initialization"
  ([cicoll f]
     (if (= 0 (-count cicoll))
       (f)
       (loop [val (-nth cicoll 0), n 1]
         (if (lt- n (-count cicoll))
           (recur (f val (-nth cicoll n)) (inc n))
           val))))
  ([cicoll f val]
     (loop [val val, n 0]
         (if (lt- n (-count cicoll))
           (recur (f val (-nth cicoll n)) (inc n))
           val)))
  ([cicoll f val idx]
     (loop [val val, n idx]
         (if (lt- n (-count cicoll))
           (recur (f val (-nth cicoll n)) (inc n))
           val))))

(deftype IndexedSeq [a i]
  ISeqable
  (-seq [this] this)
  ISeq
  (-first [_] (aget a i))
  (-rest [_] (if (lt- (inc i) (-count a))
               (IndexedSeq. a (inc i))
               (list)))

  ISequential
  IEquiv
  (-equiv [coll other] (equiv-sequential coll other))

  IReduce
  (-reduce [_ f]
    (ci-reduce a f (aget a i) (inc i)))
  (-reduce [_ f start]
    (ci-reduce a f start i)))

(defn prim-seq [prim i]
  (when-not (= 0 (-count prim))
    (IndexedSeq. prim i)))

(defn array-seq [array i]
  (prim-seq array i))

(extend-type array
  ISeqable
  (-seq [array] (array-seq array 0))

  ICounted
  (-count [a] (.length a))

  IIndexed
  (-nth
    ([array n]
       (if (lt- n (.length array)) (aget array n)))
    ([array n not-found]
       (if (lt- n (.length array)) (aget array n)
           not-found)))

  ILookup
  (-lookup
    ([array k]
       (aget array k))
    ([array k not-found]
       (-nth array k not-found)))

  IReduce
  (-reduce
    ([array f]
       (ci-reduce array f))
    ([array f start]
       (ci-reduce array f start))))

(defn seq
  "Returns a seq on the collection. If the collection is
  empty, returns nil.  (seq nil) returns nil. seq also works on
  Strings."
  [coll]
  (when coll
    (-seq coll)))

(defn first
  "Returns the first item in the collection. Calls seq on its
  argument. If coll is nil, returns nil."
  [coll]
  (when-let [s (seq coll)]
    (-first s)))

(defn rest
  "Returns a possibly empty seq of the items after the first. Calls seq on its
  argument."
  [coll]
  (-rest (seq coll)))

(defn next
  "Returns a seq of the items after the first. Calls seq on its
  argument.  If there are no more items, returns nil"
  [coll]
  (when coll
    (seq (rest coll))))

(defn second
  "Same as (first (next x))"
  [coll]
  (first (next coll)))

(defn ffirst
  "Same as (first (first x))"
  [coll]
  (first (first coll)))

(defn nfirst
  "Same as (next (first x))"
  [coll]
  (next (first coll)))

(defn fnext
  "Same as (first (next x))"
  [coll]
  (first (next coll)))

(defn nnext
  "Same as (next (next x))"
  [coll]
  (next (next coll)))

(defn last
  "Return the last item in coll, in linear time"
  [s]
  (if (next s)
    (recur (next s))
    (first s)))

(extend-type default
  IEquiv
  (-equiv [x o] (identical? x o))

  ICounted
  (-count [x]
    (loop [s (seq x) n 0]
      (if s
	(recur (next s) (inc n))
	n))))

(defn not
  "Returns true if x is logical false, false otherwise."
  [x] (if x false true))

(defn conj
  "conj[oin]. Returns a new collection with the xs
  'added'. (conj nil item) returns (item).  The 'addition' may
  happen at different 'places' depending on the concrete type."
  ([coll x]
     (-conj coll x))
  ([coll x & xs]
     (if xs
       (recur (conj coll x) (first xs) (next xs))
       (conj coll x))))

(defn empty
  "Returns an empty collection of the same category as coll, or nil"
  [coll]
  (-empty coll))

(defn count
  "Returns the number of items in the collection. (count nil) returns
  0.  Also works on strings, arrays, and Maps"
  [coll]
  (-count coll))

(defn nth
  "Returns the value at the index. get returns nil if index out of
  bounds, nth throws an exception unless not-found is supplied.  nth
  also works for strings, arrays, regex Matchers and Lists, and,
  in O(n) time, for sequences."
  ([coll n]
     (-nth coll n))
  ([coll n not-found]
     (-nth coll n not-found)))

(defn get
  "Returns the value mapped to key, not-found or nil if key not present."
  ([o k]
     (-lookup o k))
  ([o k not-found]
     (-lookup o k not-found)))

(defn assoc
  "assoc[iate]. When applied to a map, returns a new map of the
   same (hashed/sorted) type, that contains the mapping of key(s) to
   val(s). When applied to a vector, returns a new vector that
   contains val at index."
  ([coll k v]
     (-assoc coll k v))
  ([coll k v & kvs]
     (let [ret (assoc coll k v)]
       (if kvs
         (recur ret (first kvs) (second kvs) (nnext kvs))
         ret))))

(defn dissoc
  "dissoc[iate]. Returns a new map of the same (hashed/sorted) type,
  that does not contain a mapping for key(s)."
  ([coll] coll)
  ([coll k]
     (-dissoc coll k))
  ([coll k & ks]
     (let [ret (dissoc coll k)]
       (if ks
         (recur ret (first ks) (next ks))
         ret))))

(defn with-meta
  "Returns an object of the same type and value as obj, with
  map m as its metadata."
  [o meta]
  (-with-meta o meta))

(defn meta
  "Returns the metadata of obj, returns nil if there is no metadata."
  [o]
  (when (satisfies? IMeta o)
    (-meta o)))

(defn peek
  "For a list or queue, same as first, for a vector, same as, but much
  more efficient than, last. If the collection is empty, returns nil."
  [coll]
  (-peek coll))

(defn pop
  "For a list or queue, returns a new list/queue without the first
  item, for a vector, returns a new vector without the last item.
  Note - not the same as next/butlast."
  [coll]
  (-pop coll))

(defn disj
  "disj[oin]. Returns a new set of the same (hashed/sorted) type, that
  does not contain key(s)."
  ([coll] coll)
  ([coll k]
     (-disjoin coll k))
  ([coll k & ks]
     (let [ret (disj coll k)]
       (if ks
         (recur ret (first ks) (next ks))
         ret))))

(defn hash [o]
  (-hash o))

(defn empty?
  "Returns true if coll has no items - same as (not (seq coll)).
  Please use the idiom (seq x) rather than (not (empty? x))"
  [coll] (not (seq coll)))

(defn coll?
  "Returns true if x satisfies ICollection"
  [x]
  (if (nil? x)
    false
    (satisfies? ICollection x)))

(defn set?
  "Returns true if x satisfies ISet"
  [x]
  (if (nil? x)
    false
    (satisfies? ISet x)))

(defn associative?
 "Returns true if coll implements Associative"
  [x] (satisfies? IAssociative x))

(defn sequential?
  "Returns true if coll satisfies ISequential"
  [x] (satisfies? ISequential x))

(defn counted?
  "Returns true if coll implements count in constant time"
  [x] (satisfies? ICounted x))

(defn map?
  "Return true if x satisfies IMap"
  [x]
  (if (nil? x)
    false
    (satisfies? IMap x)))

(defn vector?
  "Return true if x satisfies IVector"
  [x] (satisfies? IVector x))

;;;;;;;;;;;;;;;;;;;; js primitives ;;;;;;;;;;;;
(defn js-obj []
  (js* "{}"))

(defn js-keys [obj]
  (let [keys (array)]
    (goog.object/forEach obj (fn [val key obj] (.push keys key)))
    keys))

(defn js-delete [obj key]
  (js* "delete ~{obj}[~{key}]"))

;;;;;;;;;;;;;;;; preds ;;;;;;;;;;;;;;;;;;

(def ^:private lookup-sentinel (js-obj))

(defn false?
  "Returns true if x is the value false, false otherwise."
  [x] (js* "~{x} === false"))

(defn true?
  "Returns true if x is the value true, false otherwise."
  [x] (js* "~{x} === true"))

(defn undefined? [x]
  (js* "(void 0 === ~{x})"))

(defn instance? [t o]
  (js* "(~{o} instanceof ~{t})"))

(defn seq?
  "Return true if s satisfies ISeq"
  [s]
  (if (nil? s)
    false
    (satisfies? ISeq s)))

(defn boolean [x]
  (if x true false))

(defn string? [x]
  (and (goog/isString x)
       (not (or (= (.charAt x 0) \uFDD0)
                (= (.charAt x 0) \uFDD1)))))

(defn keyword? [x]
  (and (goog/isString x)
       (= (.charAt x 0) \uFDD0)))

(defn symbol? [x]
  (and (goog/isString x)
       (= (.charAt x 0) \uFDD1)))

(defn number? [n]
  (goog/isNumber n))

(defn fn? [f]
  (goog/isFunction f))

(defn integer?
  "Returns true if n is an integer.  Warning: returns true on underflow condition."
  [n]
  (and (number? n)
       (js* "(~{n} == ~{n}.toFixed())")))

(defn contains?
  "Returns true if key is present in the given collection, otherwise
  returns false.  Note that for numerically indexed collections like
  vectors and arrays, this tests if the numeric key is within the
  range of indexes. 'contains?' operates constant or logarithmic time;
  it will not perform a linear search for a value.  See also 'some'."
  [coll v]
  (if (identical? (-lookup coll v lookup-sentinel) lookup-sentinel)
    false
    true))

(defn find
  "Returns the map entry for key, or nil if key not present."
  [coll k]
  (when (and coll
             (associative? coll)
             (contains? coll k))
    [k (-lookup coll k)]))

(defn distinct?
  "Returns true if no two of the arguments are ="
  ([x] true)
  ([x y] (not (= x y)))
  ([x y & more]
     (if (not (= x y))
     (loop [s #{x y} xs more]
       (let [x (first xs)
             etc (next xs)]
         (if xs
           (if (contains? s x)
             false
             (recur (conj s x) etc))
           true)))
     false)))

;;;;;;;;;;;;;;;;;;;;;;;;;;;;;; Seq fns ;;;;;;;;;;;;;;;;

(defn compare
  "Comparator. Returns a negative number, zero, or a positive number
  when x is logically 'less than', 'equal to', or 'greater than'
  y. Uses google.array.defaultCompare."
  [x y] (garray/defaultCompare x y))

(defn ^:private fn->comparator
  "Given a fn that might be boolean valued or a comparator,
   return a fn that is a comparator."
  [f]
  (if (= f compare)
    compare
    (fn [x y]
      (let [r (f x y)]
        (if (number? r)
          r
          (if r
            -1
            (if (f y x) 1 0)))))))

(declare to-array)
(defn sort
  "Returns a sorted sequence of the items in coll. Comp can be
   boolean-valued comparison funcion, or a -/0/+ valued comparator.
   Comp defaults to compare."
  ([coll]
   (sort compare coll))
  ([comp coll]
   (if (seq coll)
     (let [a (to-array coll)]
       ;; matching Clojure's stable sort, though docs don't promise it
       (garray/stableSort a (fn->comparator comp))
       (seq a))
     ())))

(defn sort-by
  "Returns a sorted sequence of the items in coll, where the sort
   order is determined by comparing (keyfn item).  Comp can be
   boolean-valued comparison funcion, or a -/0/+ valued comparator.
   Comp defaults to compare."
  ([keyfn coll]
   (sort-by keyfn compare coll))
  ([keyfn comp coll]
     (sort (fn [x y] ((fn->comparator comp) (keyfn x) (keyfn y))) coll)))

(defn reduce
  "f should be a function of 2 arguments. If val is not supplied,
  returns the result of applying f to the first 2 items in coll, then
  applying f to that result and the 3rd item, etc. If coll contains no
  items, f must accept no arguments as well, and reduce returns the
  result of calling f with no arguments.  If coll has only 1 item, it
  is returned and f is not called.  If val is supplied, returns the
  result of applying f to val and the first item in coll, then
  applying f to that result and the 2nd item, etc. If coll contains no
  items, returns val and f is not called."
  ([f coll]
     (-reduce coll f))
  ([f val coll]
     (-reduce coll f val)))

; simple reduce based on seqs, used as default
(defn- seq-reduce
  ([f coll]
    (if-let [s (seq coll)]
      (reduce f (first s) (next s))
      (f)))
  ([f val coll]
    (loop [val val, coll (seq coll)]
      (if coll
        (recur (f val (first coll)) (next coll))
        val))))

(extend-type default
  IReduce
  (-reduce
    ([coll f]
       (seq-reduce f coll))
    ([coll f start]
       (seq-reduce f start coll))))

;;; Math - variadic forms will not work until the following implemented:
;;; first, next, reduce

(defn +
  "Returns the sum of nums. (+) returns 0."
  ([] 0)
  ([x] x)
  ([x y] (js* "(~{x} + ~{y})"))
  ([x y & more] (reduce + (+ x y) more)))

(defn -
  "If no ys are supplied, returns the negation of x, else subtracts
  the ys from x and returns the result."
  ([x] (js* "(- ~{x})"))
  ([x y] (js* "(~{x} - ~{y})"))
  ([x y & more] (reduce - (- x y) more)))

(defn *
  "Returns the product of nums. (*) returns 1."
  ([] 1)
  ([x] x)
  ([x y] (js* "(~{x} * ~{y})"))
  ([x y & more] (reduce * (* x y) more)))

(defn /
  "If no denominators are supplied, returns 1/numerator,
  else returns numerator divided by all of the denominators."  
  ([x] (js* "(1 / ~{x})"))
  ([x y] (js* "(~{x} / ~{y})"))
  ([x y & more] (reduce / (/ x y) more)))

(defn <
  "Returns non-nil if nums are in monotonically increasing order,
  otherwise false."
  ([x] true)
  ([x y] (js* "(~{x} < ~{y})"))
  ([x y & more]
     (if (< x y)
       (if (next more)
         (recur y (first more) (next more))
         (< y (first more)))
       false)))

(defn <=
  "Returns non-nil if nums are in monotonically non-decreasing order,
  otherwise false."
  ([x] true)
  ([x y] (js* "(~{x} <= ~{y})"))
  ([x y & more]
   (if (<= x y)
     (if (next more)
       (recur y (first more) (next more))
       (<= y (first more)))
     false)))

(defn >
  "Returns non-nil if nums are in monotonically decreasing order,
  otherwise false."
  ([x] true)
  ([x y] (js* "(~{x} > ~{y})"))
  ([x y & more]
   (if (> x y)
     (if (next more)
       (recur y (first more) (next more))
       (> y (first more)))
     false)))

(defn >=
  "Returns non-nil if nums are in monotonically non-increasing order,
  otherwise false."
  ([x] true)
  ([x y] (js* "(~{x} >= ~{y})"))
  ([x y & more]
   (if (>= x y)
     (if (next more)
       (recur y (first more) (next more))
       (>= y (first more)))
     false)))

(defn dec
  "Returns a number one less than num."
  [x] (- x 1))

(defn max
  "Returns the greatest of the nums."
  ([x] x)
  ([x y] (js* "((~{x} > ~{y}) ? x : y)"))
  ([x y & more]
   (reduce max (max x y) more)))

(defn min
  "Returns the least of the nums."
  ([x] x)
  ([x y] (js* "((~{x} < ~{y}) ? x : y)"))
  ([x y & more]
   (reduce min (min x y) more)))

(defn- fix [q]
  (if (>= q 0)
    (Math/floor q)
    (Math/ceil q)))

(defn mod
  "Modulus of num and div. Truncates toward negative infinity."
  [n d]
  (js* "(~{n} % ~{d})"))

(defn quot
  "quot[ient] of dividing numerator by denominator."
  [n d]
  (let [rem (mod n d)]
    (fix (js* "((~{n} - ~{rem}) / ~{d})"))))

(defn rem
  "remainder of dividing numerator by denominator."
  [n d]
  (let [q (quot n d)]
    (js* "(~{n} - (~{d} * ~{q}))")))

(defn rand
  "Returns a random floating point number between 0 (inclusive) and n (default 1) (exclusive)."
  ([]  (Math/random))
  ([n] (* n (rand))))

(defn rand-int
  "Returns a random integer between 0 (inclusive) and n (exclusive)."
  [n] (fix (rand n)))

(defn bit-xor
  "Bitwise exclusive or"
  [x y] (js* "(~{x} ^ ~{y})"))

(defn bit-and
  "Bitwise and"
  [x y] (js* "(~{x} & ~{y})"))

(defn bit-or
  "Bitwise or"
  [x y] (js* "(~{x} | ~{y})"))

(defn bit-and-not
  "Bitwise and"
  [x y] (js* "(~{x} & ~~{y})"))

(defn bit-clear
  "Clear bit at index n"
  [x n]
  (js* "(~{x} & ~(1 << ~{n}))"))

(defn bit-flip
  "Flip bit at index n"
  [x n]
  (js* "(~{x} ^ (1 << ~{n}))"))

(defn bit-not
  "Bitwise complement"
  [x] (js* "(~~{x})"))

(defn bit-set
  "Set bit at index n"
  [x n]
  (js* "(~{x} | (1 << ~{n}))"))

(defn bit-test
  "Test bit at index n"
  [x n]
  (js* "((~{x} & (1 << ~{n})) != 0)"))


(defn bit-shift-left
  "Bitwise shift left"
  [x n] (js* "(~{x} << ~{n})"))

(defn bit-shift-right
  "Bitwise shift right"
  [x n] (js* "(~{x} >> ~{n})"))

(defn ==
  "Returns non-nil if nums all have the equivalent
  value (type-independent), otherwise false"
  ([x] true)
  ([x y] (-equiv x y))
  ([x y & more]
   (if (== x y)
     (if (next more)
       (recur y (first more) (next more))
       (== y (first more)))
     false)))

(defn pos?
  "Returns true if num is greater than zero, else false"
  [n] (< 0 n))

(defn zero? [n]
  (== 0 n))

(defn neg?
  "Returns true if num is less than zero, else false"
  [x] (js* "(~{x} < 0)"))

;;;;;;;;;;;;;;;;;;;;;;;;;;;;;; protocols for host types ;;;;;;



(defn nthnext
  "Returns the nth next of coll, (seq coll) when n is 0."
  [coll n]
  (loop [n n xs (seq coll)]
    (if (and xs (pos? n))
      (recur (dec n) (next xs))
      xs)))

(extend-type default
  IIndexed
  (-nth
   ([coll n]
      (if-let [xs (nthnext coll n)]
        (first xs)
        (throw "Index out of bounds")))
   ([coll n not-found]
      (if-let [xs (nthnext coll n)]
        (first xs)
        not-found))))


;;;;;;;;;;;;;;;;;;;;;;;;;; basics ;;;;;;;;;;;;;;;;;;

(defn str
  "With no args, returns the empty string. With one arg x, returns
  x.toString().  (str nil) returns the empty string. With more than
  one arg, returns the concatenation of the str values of the args."
  ([] "")
  ([x] (if (nil? x) "" (. x (toString))))
  ([x & ys]
     ((fn [sb more]
        (if more
          (recur (. sb  (append (str (first more)))) (next more))
          (str sb)))
      (gstring/StringBuffer. (str x)) ys)))

(defn subs
  "Returns the substring of s beginning at start inclusive, and ending
  at end (defaults to length of string), exclusive."
  ([s start] (.substring s start))
  ([s start end] (.substring s start end)))

(defn symbol
  "Returns a Symbol with the given namespace and name."
  ([name] (cond (symbol? name) name
                (keyword? name) (str "\uFDD1" "'" (subs name 2))
                :else (str "\uFDD1" "'" name)))
  ([ns name] (symbol (str ns "/" name))))

(defn keyword
  "Returns a Keyword with the given namespace and name.  Do not use :
  in the keyword strings, it will be added automatically."
  ([name] (cond (keyword? name) name
                (symbol? name) (str "\uFDD0" "'" (subs name 2))
                :else (str "\uFDD0" "'" name)))
  ([ns name] (keyword (str ns "/" name))))



(defn- equiv-sequential
  "Assumes x is sequential. Returns true if x equals y, otherwise
  returns false."
  [x y]
  (boolean
   (when (sequential? y)
     (loop [xs (seq x) ys (seq y)]
       (cond (nil? xs) (nil? ys)
             (nil? ys) false
             (= (first xs) (first ys)) (recur (next xs) (next ys))
             :else false)))))

(defn hash-combine [seed hash]
  ; a la boost
  (bit-xor seed (+ hash 0x9e3779b9
                   (bit-shift-left seed 6)
                   (bit-shift-right seed 2))))

(defn- hash-coll [coll]
  (reduce #(hash-combine %1 (hash %2)) (hash (first coll)) (next coll)))


;;;;;;;;;;;;;;;; cons ;;;;;;;;;;;;;;;;
(deftype List [meta first rest count]
  IWithMeta
  (-with-meta [coll meta] (List. meta first rest count))

  IMeta
  (-meta [coll] meta)

  ISeq
  (-first [coll] first)
  (-rest [coll] rest)

  IStack
  (-peek [coll] first)
  (-pop [coll] (-rest coll))

  ICollection
  (-conj [coll o] (List. meta o coll (inc count)))

  IEmptyableCollection
  (-empty [coll] cljs.core.List/EMPTY)

  ISequential
  IEquiv
  (-equiv [coll other] (equiv-sequential coll other))

  IHash
  (-hash [coll] (hash-coll coll))

  ISeqable
  (-seq [coll] coll)

  ICounted
  (-count [coll] count))

(deftype EmptyList [meta]
  IWithMeta
  (-with-meta [coll meta] (EmptyList. meta))

  IMeta
  (-meta [coll] meta)

  ISeq
  (-first [coll] nil)
  (-rest [coll] nil)

  IStack
  (-peek [coll] nil)
  (-pop [coll] #_(throw "Can't pop empty list"))

  ICollection
  (-conj [coll o] (List. meta o nil 1))

  IEmptyableCollection
  (-empty [coll] coll)

  ISequential
  IEquiv
  (-equiv [coll other] (equiv-sequential coll other))

  IHash
  (-hash [coll] (hash-coll coll))

  ISeqable
  (-seq [coll] nil)

  ICounted
  (-count [coll] 0))

(set! cljs.core.List/EMPTY (EmptyList. nil))

(defn reverse
  "Returns a seq of the items in coll in reverse order. Not lazy."
  [coll]
  (reduce conj () coll))

(defn list [& items]
  (reduce conj () (reverse items)))

(deftype Cons [meta first rest]
  IWithMeta
  (-with-meta [coll meta] (Cons. meta first rest))

  IMeta
  (-meta [coll] meta)

  ISeq
  (-first [coll] first)
  (-rest [coll] (if (nil? rest) () rest))

  ICollection
  (-conj [coll o] (Cons. nil o coll))

  IEmptyableCollection
  (-empty [coll] (with-meta cljs.core.List/EMPTY meta))

  ISequential
  IEquiv
  (-equiv [coll other] (equiv-sequential coll other))

  IHash
  (-hash [coll] (hash-coll coll))

  ISeqable
  (-seq [coll] coll))

(defn cons
  "Returns a new seq where x is the first element and seq is the rest."
  [x seq]
  (Cons. nil x seq))

(declare hash-map)

(extend-type string
  IHash
  (-hash [o] (goog.string/hashCode o))

  ISeqable
  (-seq [string] (prim-seq string 0))
  
  ICounted
  (-count [s] (.length s))

  IIndexed
  (-nth
    ([string n]
       (if (< n (-count string)) (.charAt string n)))
    ([string n not-found]
       (if (< n (-count string)) (.charAt string n)
           not-found)))

  ILookup
  (-lookup
    ([string k]
       (-nth string k))
    ([string k not_found]
       (-nth string k not_found)))

  IReduce
  (-reduce
    ([string f]
       (ci-reduce string f))
    ([string f start]
       (ci-reduce string f start))))

;;hrm
(set! js/String.prototype.call
      (fn
        ([_ coll]
           (get coll (js* "this.toString()")))
        ([_ coll not-found]
           (get coll (js* "this.toString()") not-found))))

(set! js/String.prototype.apply
      (fn
        [_ args]
        (if (< (count args) 2)
          (.call (js* "this") nil (aget args 0))
          (.call (js* "this") nil (aget args 0) (aget args 1)))))

; could use reify
;;; LazySeq ;;;

(defn- lazy-seq-value [lazy-seq]
  (let [x (.x lazy-seq)]
    (if (.realized lazy-seq)
      x
      (do
        (set! (.x lazy-seq) (x))
        (set! (.realized lazy-seq) true)
        (.x lazy-seq)))))

(deftype LazySeq [meta realized x]
  IWithMeta
  (-with-meta [coll meta] (LazySeq. meta realized x))

  IMeta
  (-meta [coll] meta)

  ISeq
  (-first [coll] (first (lazy-seq-value coll)))
  (-rest [coll] (rest (lazy-seq-value coll)))

  ICollection
  (-conj [coll o] (cons o coll))

  IEmptyableCollection
  (-empty [coll] (with-meta cljs.core.List/EMPTY meta))

  ISequential
  IEquiv
  (-equiv [coll other] (equiv-sequential coll other))

  IHash
  (-hash [coll] (hash-coll coll))

  ISeqable
  (-seq [coll] (seq (lazy-seq-value coll)))

  )

;;;;;;;;;;;;;;;;

(defn to-array
  "Naive impl of to-array as a start."
  [s]
  (let [ary (array)]
    (loop [s s]
      (if (seq s)
        (do (. ary push (first s))
            (recur (next s)))
        ary))))

(defn- bounded-count [s n]
  (loop [s s i n sum 0]
    (if (and (pos? i)
             (seq s))
      (recur (next s)
             (dec i)
             (inc sum))
      sum)))

(defn spread
  [arglist]
  (cond
   (nil? arglist) nil
   (nil? (next arglist)) (seq (first arglist))
   :else (cons (first arglist)
               (spread (next arglist)))))

(defn concat
  "Returns a lazy seq representing the concatenation of the elements in the supplied colls."
  ([] (lazy-seq nil))
  ([x] (lazy-seq x))
  ([x y]
    (lazy-seq
      (let [s (seq x)]
        (if s
          (cons (first s) (concat (rest s) y))
          y))))
  ([x y & zs]
     (let [cat (fn cat [xys zs]
                 (lazy-seq
                   (let [xys (seq xys)]
                     (if xys
                       (cons (first xys) (cat (rest xys) zs))
                       (when zs
                         (cat (first zs) (next zs)))))))]
       (cat (concat x y) zs))))

(defn list*
  "Creates a new list containing the items prepended to the rest, the
  last of which will be treated as a sequence."
  ([args] (seq args))
  ([a args] (cons a args))
  ([a b args] (cons a (cons b args)))
  ([a b c args] (cons a (cons b (cons c args))))
  ([a b c d & more]
     (cons a (cons b (cons c (cons d (spread more)))))))

;;;;;;;;;;;;;;;;;;;;;;;;;;;;;; apply ;;;;;;;;;;;;;;;;

(defn apply
  "Applies fn f to the argument list formed by prepending intervening arguments to args.
  First cut.  Not lazy.  Needs to use emitted toApply."
  ([f args]
     (let [fixed-arity (. f cljs$lang$maxFixedArity)]
       (if (. f cljs$lang$applyTo)
         (if (<= (bounded-count args (inc fixed-arity))
                 fixed-arity)
           (. f apply f (to-array args))
           (. f cljs$lang$applyTo args))
         (. f apply f (to-array args)))))
  ([f x args]
     (let [arglist (list* x args)
           fixed-arity (. f cljs$lang$maxFixedArity)]
       (if (. f cljs$lang$applyTo)
         (if (<= (bounded-count arglist fixed-arity)
                 fixed-arity)
           (. f apply f (to-array arglist))
           (. f cljs$lang$applyTo arglist))
         (. f apply f (to-array arglist)))))
  ([f x y args]
     (let [arglist (list* x y args)
           fixed-arity (. f cljs$lang$maxFixedArity)]
       (if (. f cljs$lang$applyTo)
         (if (<= (bounded-count arglist fixed-arity)
                 fixed-arity)
           (. f apply f (to-array arglist))
           (. f cljs$lang$applyTo arglist))
         (. f apply f (to-array arglist)))))
  ([f x y z args]
     (let [arglist (list* x y z args)
           fixed-arity (. f cljs$lang$maxFixedArity)]
       (if (. f cljs$lang$applyTo)
         (if (<= (bounded-count arglist fixed-arity)
                 fixed-arity)
           (. f apply f (to-array arglist))
           (. f cljs$lang$applyTo arglist))
         (. f apply f (to-array arglist)))))
  ([f a b c d & args]
     (let [arglist (cons a (cons b (cons c (cons d (spread args)))))
           fixed-arity (. f cljs$lang$maxFixedArity)]
       (if (. f cljs$lang$applyTo)
         (if (<= (bounded-count arglist fixed-arity)
                 fixed-arity)
           (. f apply f (to-array arglist))
           (. f cljs$lang$applyTo arglist))
         (. f apply f (to-array arglist))))))

(defn vary-meta
 "Returns an object of the same type and value as obj, with
  (apply f (meta obj) args) as its metadata."
 [obj f & args]
 (with-meta obj (apply f (meta obj) args)))

(defn not=
  "Same as (not (= obj1 obj2))"
  ([x] false)
  ([x y] (not (= x y)))
  ([x y & more]
   (not (apply = x y more))))

(defn not-empty
  "If coll is empty, returns nil, else coll"
  [coll] (when (seq coll) coll))

(defn every?
  "Returns true if (pred x) is logical true for every x in coll, else
  false."
  [pred coll]
  (cond
   (nil? (seq coll)) true
   (pred (first coll)) (recur pred (next coll))
   :else false))

(defn not-every?
  "Returns false if (pred x) is logical true for every x in
  coll, else true."
  [pred coll] (not (every? pred coll)))

(defn some
  "Returns the first logical true value of (pred x) for any x in coll,
  else nil.  One common idiom is to use a set as pred, for example
  this will return :fred if :fred is in the sequence, otherwise nil:
  (some #{:fred} coll)"
  [pred coll]
    (when (seq coll)
      (or (pred (first coll)) (recur pred (next coll)))))

(defn not-any?
  "Returns false if (pred x) is logical true for any x in coll,
  else true."
  [pred coll] (not (some pred coll)))

(defn even?
  "Returns true if n is even, throws an exception if n is not an integer"
   [n] (if (integer? n)
        (zero? (bit-and n 1))
        (throw (str "Argument must be an integer: " n))))

(defn odd?
  "Returns true if n is odd, throws an exception if n is not an integer"
  [n] (not (even? n)))

(defn identity [x] x)

(defn complement
  "Takes a fn f and returns a fn that takes the same arguments as f,
  has the same effects, if any, and returns the opposite truth value."
  [f] 
  (fn 
    ([] (not (f)))
    ([x] (not (f x)))
    ([x y] (not (f x y)))
    ([x y & zs] (not (apply f x y zs)))))

(defn constantly
  "Returns a function that takes any number of arguments and returns x."
  [x] (fn [& args] x))

(defn comp
  "Takes a set of functions and returns a fn that is the composition
  of those fns.  The returned fn takes a variable number of args,
  applies the rightmost of fns to the args, the next
  fn (right-to-left) to the result, etc.

  TODO: Implement apply"
  ([] identity)
  ([f] f)
  ([f g] 
     (fn 
       ([] (f (g)))
       ([x] (f (g x)))
       ([x y] (f (g x y)))
       ([x y z] (f (g x y z)))
       ([x y z & args] (f (apply g x y z args)))))
  ([f g h] 
     (fn 
       ([] (f (g (h))))
       ([x] (f (g (h x))))
       ([x y] (f (g (h x y))))
       ([x y z] (f (g (h x y z))))
       ([x y z & args] (f (g (apply h x y z args))))))
  ([f1 f2 f3 & fs]
    (let [fs (reverse (list* f1 f2 f3 fs))]
      (fn [& args]
        (loop [ret (apply (first fs) args) fs (next fs)]
          (if fs
            (recur ((first fs) ret) (next fs))
            ret))))))

(defn partial
  "Takes a function f and fewer than the normal arguments to f, and
  returns a fn that takes a variable number of additional args. When
  called, the returned function calls f with args + additional args.

  TODO: Implement apply"
  ([f arg1]
   (fn [& args] (apply f arg1 args)))
  ([f arg1 arg2]
   (fn [& args] (apply f arg1 arg2 args)))
  ([f arg1 arg2 arg3]
   (fn [& args] (apply f arg1 arg2 arg3 args)))
  ([f arg1 arg2 arg3 & more]
   (fn [& args] (apply f arg1 arg2 arg3 (concat more args)))))

(defn fnil
  "Takes a function f, and returns a function that calls f, replacing
  a nil first argument to f with the supplied value x. Higher arity
  versions can replace arguments in the second and third
  positions (y, z). Note that the function f can take any number of
  arguments, not just the one(s) being nil-patched."
  ([f x]
   (fn
     ([a] (f (if (nil? a) x a)))
     ([a b] (f (if (nil? a) x a) b))
     ([a b c] (f (if (nil? a) x a) b c))
     ([a b c & ds] (apply f (if (nil? a) x a) b c ds))))
  ([f x y]
   (fn
     ([a b] (f (if (nil? a) x a) (if (nil? b) y b)))
     ([a b c] (f (if (nil? a) x a) (if (nil? b) y b) c))
     ([a b c & ds] (apply f (if (nil? a) x a) (if (nil? b) y b) c ds))))
  ([f x y z]
   (fn
     ([a b] (f (if (nil? a) x a) (if (nil? b) y b)))
     ([a b c] (f (if (nil? a) x a) (if (nil? b) y b) (if (nil? c) z c)))
     ([a b c & ds] (apply f (if (nil? a) x a) (if (nil? b) y b) (if (nil? c) z c) ds)))))

(defn map-indexed
  "Returns a lazy sequence consisting of the result of applying f to 0
  and the first item of coll, followed by applying f to 1 and the second
  item in coll, etc, until coll is exhausted. Thus function f should
  accept 2 arguments, index and item."
  [f coll]
  (let [mapi (fn mpi [idx coll]
               (lazy-seq
                (when-let [s (seq coll)]
                  (cons (f idx (first s))
                        (mpi (inc idx) (rest s))))))]
    (mapi 0 coll)))

(defn keep
  "Returns a lazy sequence of the non-nil results of (f item). Note,
  this means false return values will be included.  f must be free of
  side-effects."
  ([f coll]
   (lazy-seq
    (when-let [s (seq coll)]
      (let [x (f (first s))]
        (if (nil? x)
          (keep f (rest s))
          (cons x (keep f (rest s)))))))))

(defn keep-indexed
  "Returns a lazy sequence of the non-nil results of (f index item). Note,
  this means false return values will be included.  f must be free of
  side-effects."
  ([f coll]
     (let [keepi (fn kpi [idx coll]
                   (lazy-seq
                    (when-let [s (seq coll)]
                      (let [x (f idx (first s))]
                        (if (nil? x)
                          (kpi (inc idx) (rest s))
                          (cons x (kpi (inc idx) (rest s))))))))]
       (keepi 0 coll))))

(defn every-pred
  "Takes a set of predicates and returns a function f that returns true if all of its
  composing predicates return a logical true value against all of its arguments, else it returns
  false. Note that f is short-circuiting in that it will stop execution on the first
  argument that triggers a logical false result against the original predicates."
  ([p]
     (fn ep1
       ([] true)
       ([x] (boolean (p x)))
       ([x y] (boolean (and (p x) (p y))))
       ([x y z] (boolean (and (p x) (p y) (p z))))
       ([x y z & args] (boolean (and (ep1 x y z)
                                     (every? p args))))))
  ([p1 p2]
     (fn ep2
       ([] true)
       ([x] (boolean (and (p1 x) (p2 x))))
       ([x y] (boolean (and (p1 x) (p1 y) (p2 x) (p2 y))))
       ([x y z] (boolean (and (p1 x) (p1 y) (p1 z) (p2 x) (p2 y) (p2 z))))
       ([x y z & args] (boolean (and (ep2 x y z)
                                     (every? #(and (p1 %) (p2 %)) args))))))
  ([p1 p2 p3]
     (fn ep3
       ([] true)
       ([x] (boolean (and (p1 x) (p2 x) (p3 x))))
       ([x y] (boolean (and (p1 x) (p2 x) (p3 x) (p1 y) (p2 y) (p3 y))))
       ([x y z] (boolean (and (p1 x) (p2 x) (p3 x) (p1 y) (p2 y) (p3 y) (p1 z) (p2 z) (p3 z))))
       ([x y z & args] (boolean (and (ep3 x y z)
                                     (every? #(and (p1 %) (p2 %) (p3 %)) args))))))
  ([p1 p2 p3 & ps]
     (let [ps (list* p1 p2 p3 ps)]
       (fn epn
         ([] true)
         ([x] (every? #(% x) ps))
         ([x y] (every? #(and (% x) (% y)) ps))
         ([x y z] (every? #(and (% x) (% y) (% z)) ps))
         ([x y z & args] (boolean (and (epn x y z)
                                       (every? #(every? % args) ps))))))))

(defn some-fn
  "Takes a set of predicates and returns a function f that returns the first logical true value
  returned by one of its composing predicates against any of its arguments, else it returns
  logical false. Note that f is short-circuiting in that it will stop execution on the first
  argument that triggers a logical true result against the original predicates."
  ([p]
     (fn sp1
       ([] nil)
       ([x] (p x))
       ([x y] (or (p x) (p y)))
       ([x y z] (or (p x) (p y) (p z)))
       ([x y z & args] (or (sp1 x y z)
                           (some p args)))))
  ([p1 p2]
     (fn sp2
       ([] nil)
       ([x] (or (p1 x) (p2 x)))
       ([x y] (or (p1 x) (p1 y) (p2 x) (p2 y)))
       ([x y z] (or (p1 x) (p1 y) (p1 z) (p2 x) (p2 y) (p2 z)))
       ([x y z & args] (or (sp2 x y z)
                           (some #(or (p1 %) (p2 %)) args)))))
  ([p1 p2 p3]
     (fn sp3
       ([] nil)
       ([x] (or (p1 x) (p2 x) (p3 x)))
       ([x y] (or (p1 x) (p2 x) (p3 x) (p1 y) (p2 y) (p3 y)))
       ([x y z] (or (p1 x) (p2 x) (p3 x) (p1 y) (p2 y) (p3 y) (p1 z) (p2 z) (p3 z)))
       ([x y z & args] (or (sp3 x y z)
                           (some #(or (p1 %) (p2 %) (p3 %)) args)))))
  ([p1 p2 p3 & ps]
     (let [ps (list* p1 p2 p3 ps)]
       (fn spn
         ([] nil)
         ([x] (some #(% x) ps))
         ([x y] (some #(or (% x) (% y)) ps))
         ([x y z] (some #(or (% x) (% y) (% z)) ps))
         ([x y z & args] (or (spn x y z)
                             (some #(some % args) ps)))))))

(defn map
  "Returns a lazy sequence consisting of the result of applying f to the
  set of first items of each coll, followed by applying f to the set
  of second items in each coll, until any one of the colls is
  exhausted.  Any remaining items in other colls are ignored. Function
  f should accept number-of-colls arguments."
  ([f coll]
   (lazy-seq
    (when-let [s (seq coll)]
      (cons (f (first s)) (map f (rest s))))))
  ([f c1 c2]
   (lazy-seq
    (let [s1 (seq c1) s2 (seq c2)]
      (when (and s1 s2)
        (cons (f (first s1) (first s2))
              (map f (rest s1) (rest s2)))))))
  ([f c1 c2 c3]
   (lazy-seq
    (let [s1 (seq c1) s2 (seq c2) s3 (seq c3)]
      (when (and  s1 s2 s3)
        (cons (f (first s1) (first s2) (first s3))
              (map f (rest s1) (rest s2) (rest s3)))))))
  ([f c1 c2 c3 & colls]
   (let [step (fn step [cs]
                 (lazy-seq
                  (let [ss (map seq cs)]
                    (when (every? identity ss)
                      (cons (map first ss) (step (map rest ss)))))))]
     (map #(apply f %) (step (conj colls c3 c2 c1))))))

(defn take
  "Returns a lazy sequence of the first n items in coll, or all items if
  there are fewer than n."
  [n coll]
  (lazy-seq
   (when (pos? n)
     (when-let [s (seq coll)]
      (cons (first s) (take (dec n) (rest s)))))))

(defn drop
  "Returns a lazy sequence of all but the first n items in coll."
  [n coll]
  (let [step (fn [n coll]
               (let [s (seq coll)]
                 (if (and (pos? n) s)
                   (recur (dec n) (rest s))
                   s)))]
    (lazy-seq (step n coll))))

(defn drop-last
  "Return a lazy sequence of all but the last n (default 1) items in coll"
  ([s] (drop-last 1 s))
  ([n s] (map (fn [x _] x) s (drop n s))))

(defn take-last
  "Returns a seq of the last n items in coll.  Depending on the type
  of coll may be no better than linear time.  For vectors, see also subvec."
  [n coll]
  (loop [s (seq coll), lead (seq (drop n coll))]
    (if lead
      (recur (next s) (next lead))
      s)))

(defn drop-while
  "Returns a lazy sequence of the items in coll starting from the first
  item for which (pred item) returns nil."
  [pred coll]
  (let [step (fn [pred coll]
               (let [s (seq coll)]
                 (if (and s (pred (first s)))
                   (recur pred (rest s))
                   s)))]
    (lazy-seq (step pred coll))))

(defn cycle
  "Returns a lazy (infinite!) sequence of repetitions of the items in coll."
  [coll] (lazy-seq 
          (when-let [s (seq coll)] 
            (concat s (cycle s)))))

(defn split-at
  "Returns a vector of [(take n coll) (drop n coll)]"
  [n coll]
  [(take n coll) (drop n coll)])

(defn repeat
  "Returns a lazy (infinite!, or length n if supplied) sequence of xs."
  ([x] (lazy-seq (cons x (repeat x))))
  ([n x] (take n (repeat x))))

(defn replicate
  "Returns a lazy seq of n xs."
  [n x] (take n (repeat x)))

(defn repeatedly
  "Takes a function of no args, presumably with side effects, and
  returns an infinite (or length n if supplied) lazy sequence of calls
  to it"
  ([f] (lazy-seq (cons (f) (repeatedly f))))
  ([n f] (take n (repeatedly f))))

(defn iterate
  "Returns a lazy sequence of x, (f x), (f (f x)) etc. f must be free of side-effects"
  {:added "1.0"}
  [f x] (cons x (lazy-seq (iterate f (f x)))))

(defn interleave
  "Returns a lazy seq of the first item in each coll, then the second etc."
  ([c1 c2]
     (lazy-seq
      (let [s1 (seq c1) s2 (seq c2)]
        (when (and s1 s2)
          (cons (first s1) (cons (first s2)
                                 (interleave (rest s1) (rest s2))))))))
  ([c1 c2 & colls]
     (lazy-seq
      (let [ss (map seq (conj colls c2 c1))]
        (when (every? identity ss)
          (concat (map first ss) (apply interleave (map rest ss))))))))

(defn interpose
  "Returns a lazy seq of the elements of coll separated by sep"
  [sep coll] (drop 1 (interleave (repeat sep) coll)))



(defn- flatten1
  "Take a collection of collections, and return a lazy seq
  of items from the inner collection"
  [colls]
  (let [cat (fn cat [coll colls]
              (lazy-seq
                (if-let [coll (seq coll)]
                  (cons (first coll) (cat (rest coll) colls))
                  (when (seq colls)
                    (cat (first colls) (rest colls))))))]
    (cat nil colls)))

(defn mapcat
  "Returns the result of applying concat to the result of applying map
  to f and colls.  Thus function f should return a collection."
  ([f coll]
    (flatten1 (map f coll)))
  ([f coll & colls]
    (flatten1 (apply map f coll colls))))

(defn filter
  "Returns a lazy sequence of the items in coll for which
  (pred item) returns true. pred must be free of side-effects."
  ([pred coll]
   (lazy-seq
    (when-let [s (seq coll)]
      (let [f (first s) r (rest s)]
        (if (pred f)
          (cons f (filter pred r))
          (filter pred r)))))))

(defn remove
  "Returns a lazy sequence of the items in coll for which
  (pred item) returns false. pred must be free of side-effects."
  [pred coll]
  (filter (complement pred) coll))

(defn tree-seq
  "Returns a lazy sequence of the nodes in a tree, via a depth-first walk.
   branch? must be a fn of one arg that returns true if passed a node
   that can have children (but may not).  children must be a fn of one
   arg that returns a sequence of the children. Will only be called on
   nodes for which branch? returns true. Root is the root node of the
  tree."
   [branch? children root]
   (let [walk (fn walk [node]
                (lazy-seq
                 (cons node
                  (when (branch? node)
                    (mapcat walk (children node))))))]
     (walk root)))

(defn flatten
  "Takes any nested combination of sequential things (lists, vectors,
  etc.) and returns their contents as a single, flat sequence.
  (flatten nil) returns nil."
  [x]
  (filter #(not (sequential? %))
          (rest (tree-seq sequential? seq x))))

(defn into
  "Returns a new coll consisting of to-coll with all of the items of
  from-coll conjoined."
  [to from]
  (reduce -conj to from))

(defn partition
  "Returns a lazy sequence of lists of n items each, at offsets step
  apart. If step is not supplied, defaults to n, i.e. the partitions
  do not overlap. If a pad collection is supplied, use its elements as
  necessary to complete last partition upto n items. In case there are
  not enough padding elements, return a partition with less than n items."
  ([n coll]
     (partition n n coll))
  ([n step coll]
     (lazy-seq
       (when-let [s (seq coll)]
         (let [p (take n s)]
           (when (= n (count p))
             (cons p (partition n step (drop step s))))))))
  ([n step pad coll]
     (lazy-seq
       (when-let [s (seq coll)]
         (let [p (take n s)]
           (if (= n (count p))
             (cons p (partition n step pad (drop step s)))
             (list (take n (concat p pad)))))))))

(defn get-in
  "Returns the value in a nested associative structure,
  where ks is a sequence of ke(ys. Returns nil if the key is not present,
  or the not-found value if supplied."
  {:added "1.2"
   :static true}
  ([m ks]
     (reduce get m ks))
  ([m ks not-found]
     (loop [sentinel lookup-sentinel
            m m
            ks (seq ks)]
       (if ks
         (let [m (get m (first ks) sentinel)]
           (if (identical? sentinel m)
             not-found
             (recur sentinel m (next ks))))
         m))))

(defn assoc-in
  "Associates a value in a nested associative structure, where ks is a
  sequence of keys and v is the new value and returns a new nested structure.
  If any levels do not exist, hash-maps will be created."
  [m [k & ks] v]
  (if ks
    (assoc m k (assoc-in (get m k) ks v))
    (assoc m k v)))

(defn update-in
  "'Updates' a value in a nested associative structure, where ks is a
  sequence of keys and f is a function that will take the old value
  and any supplied args and return the new value, and returns a new
  nested structure.  If any levels do not exist, hash-maps will be
  created."
  ([m [k & ks] f & args]
   (if ks
     (assoc m k (apply update-in (get m k) ks f args))
     (assoc m k (apply f (get m k) args)))))


;;; Vector

(deftype Vector [meta array]
  IWithMeta
  (-with-meta [coll meta] (Vector. meta array))

  IMeta
  (-meta [coll] meta)

  IStack
  (-peek [coll]
    (let [count (.length array)]
      (when (> count 0)
        (aget array (dec count)))))
  (-pop [coll]
    (if (> (.length array) 0)
      (let [new-array (aclone array)]
        (. new-array (pop))
        (Vector. meta new-array))
      #_(throw "Can't pop empty vector")))

  ICollection
  (-conj [coll o]
    (let [new-array (aclone array)]
      (.push new-array o)
      (Vector. meta new-array)))

  IEmptyableCollection
  (-empty [coll] (with-meta cljs.core.Vector/EMPTY meta))

  ISequential
  IEquiv
  (-equiv [coll other] (equiv-sequential coll other))

  IHash
  (-hash [coll] (hash-coll coll))

  ISeqable
  (-seq [coll]
    (when (> (.length array) 0)
      (let [vector-seq
             (fn vector-seq [i]
               (lazy-seq
                 (when (< i (.length array))
                   (cons (aget array i) (vector-seq (inc i))))))]
        (vector-seq 0))))

  ICounted
  (-count [coll] (.length array))

  IIndexed
  (-nth [coll n]
    (if (and (<= 0 n) (< n (.length array)))
      (aget array n)
      #_(throw (str "No item " n " in vector of length " (.length array)))))
  (-nth [coll n not-found]
    (if (and (<= 0 n) (< n (.length array)))
      (aget array n)
      not-found))

  ILookup
  (-lookup [coll k] (-nth coll k nil))
  (-lookup [coll k not-found] (-nth coll k not-found))

  IAssociative
  (-assoc [coll k v]
    (let [new-array (aclone array)]
      (aset new-array k v)
      (Vector. meta new-array)))

  IVector
  (-assoc-n [coll n val] (-assoc coll n val))

  IReduce
  (-reduce [v f]
	   (ci-reduce array f))
  (-reduce [v f start]
	   (ci-reduce array f start)))

(set! cljs.core.Vector/EMPTY (Vector. nil (array)))

(set! cljs.core.Vector/fromArray (fn [xs] (Vector. nil xs)))

(set! cljs.core.Vector.prototype.call
      (fn
        ([_ k] (-lookup (js* "this") k))
        ([_ k not-found] (-lookup (js* "this") k not-found))))

(defn vec [coll]
  (reduce conj cljs.core.Vector/EMPTY coll)) ; using [] here causes infinite recursion

(defn vector [& args] (vec args))

(deftype NeverEquiv []
  IEquiv
  (-equiv [o other] false))

(def ^:private never-equiv (NeverEquiv.))

(defn- equiv-map
  "Assumes y is a map. Returns true if x equals y, otherwise returns
  false."
  [x y]
  (boolean
    (when (map? y)
      ; assume all maps are counted
      (when (= (count x) (count y))
        (every? identity
                (map (fn [xkv] (= (get y (first xkv) never-equiv)
                                  (second xkv)))
                     x))))))


(defn- scan-array [incr k array]
  (let [len (.length array)]
    (loop [i 0]
      (when (< i len)
        (if (= k (aget array i))
          i
          (recur (+ i incr)))))))

; The keys field is an array of all keys of this map, in no particular
; order. Any string, keyword, or symbol key is used as a property name
; to store the value in strobj.  If a key is assoc'ed when that same
; key already exists in strobj, the old value is overwritten. If a
; non-string key is assoc'ed, return a HashMap object instead.

(defn- obj-map-contains-key?
  ([k strobj]
     (obj-map-contains-key? k strobj true false))
  ([k strobj true-val false-val]
     (if (and (goog/isString k) (.hasOwnProperty strobj k))
       true-val
       false-val)))

(declare hash-map)
(deftype ObjMap [meta keys strobj]
  IWithMeta
  (-with-meta [coll meta] (ObjMap. meta keys strobj))

  IMeta
  (-meta [coll] meta)

  ICollection
  (-conj [coll entry]
    (if (vector? entry)
      (-assoc coll (-nth entry 0) (-nth entry 1))
      (reduce -conj
              coll
              entry)))

  IEmptyableCollection
  (-empty [coll] (with-meta cljs.core.ObjMap/EMPTY meta))

  IEquiv
  (-equiv [coll other] (equiv-map coll other))

  IHash
  (-hash [coll] (hash-coll coll))

  ISeqable
  (-seq [coll]
    (when (pos? (.length keys))
      (map #(vector % (aget strobj %)) keys)))

  ICounted
  (-count [coll] (.length keys))

  ILookup
  (-lookup [coll k] (-lookup coll k nil))
  (-lookup [coll k not-found]
    (obj-map-contains-key? k strobj (aget strobj k) not-found))

  IAssociative
  (-assoc [coll k v]
    (if (goog/isString k)
      (let [new-strobj (goog.object/clone strobj)
            overwrite? (.hasOwnProperty new-strobj k)]
        (aset new-strobj k v)
        (if overwrite?
          (ObjMap. meta keys new-strobj)     ; overwrite
          (let [new-keys (aclone keys)] ; append
            (.push new-keys k)
            (ObjMap. meta new-keys new-strobj))))
      ; non-string key. game over.
      (with-meta (into (hash-map k v) (seq coll)) meta)))
  (-contains-key? [coll k]
    (obj-map-contains-key? k strobj))

  IMap
  (-dissoc [coll k]
    (if (and (goog/isString k) (.hasOwnProperty strobj k))
      (let [new-keys (aclone keys)
            new-strobj (goog.object/clone strobj)]
        (.splice new-keys (scan-array 1 k new-keys) 1)
        (js-delete new-strobj k)
        (ObjMap. meta new-keys new-strobj))
      coll)) ; key not found, return coll unchanged

  )

(set! cljs.core.ObjMap/EMPTY (ObjMap. nil (array) (js-obj)))

(set! cljs.core.ObjMap/fromObject (fn [ks obj] (ObjMap. nil ks obj)))

(set! cljs.core.ObjMap.prototype.call
      (fn
        ([_ k] (-lookup (js* "this") k))
        ([_ k not-found] (-lookup (js* "this") k not-found))))

; The keys field is an array of all keys of this map, in no particular
; order. Each key is hashed and the result used as a property name of
; hashobj. Each values in hashobj is actually a bucket in order to handle hash
; collisions. A bucket is an array of alternating keys (not their hashes) and
; vals.
(deftype HashMap [meta count hashobj]
  IWithMeta
  (-with-meta [coll meta] (HashMap. meta count hashobj))

  IMeta
  (-meta [coll] meta)

  ICollection
  (-conj [coll entry]
    (if (vector? entry)
      (-assoc coll (-nth entry 0) (-nth entry 1))
      (reduce -conj
              coll
              entry)))

  IEmptyableCollection
  (-empty [coll] (with-meta cljs.core.HashMap/EMPTY meta))

  IEquiv
  (-equiv [coll other] (equiv-map coll other))

  IHash
  (-hash [coll] (hash-coll coll))

  ISeqable
  (-seq [coll]
    (when (pos? count)
      (let [hashes (js-keys hashobj)]
        (mapcat #(map vec (partition 2 (aget hashobj %)))
                hashes))))

  ICounted
  (-count [coll] count)

  ILookup
  (-lookup [coll k] (-lookup coll k nil))
  (-lookup [coll k not-found]
    (let [bucket (aget hashobj (hash k))
          i (when bucket (scan-array 2 k bucket))]
      (if i
        (aget bucket (inc i))
        not-found)))

  IAssociative
  (-assoc [coll k v]
    (let [h (hash k)
          bucket (aget hashobj h)]
      (if bucket
        (let [new-bucket (aclone bucket)
              new-hashobj (goog.object/clone hashobj)]
          (aset new-hashobj h new-bucket)
          (if-let [i (scan-array 2 k new-bucket)]
            (do                         ; found key, replace
              (aset new-bucket (inc i) v)
              (HashMap. meta count new-hashobj))
            (do                         ; did not find key, append
              (.push new-bucket k v)
              (HashMap. meta (inc count) new-hashobj))))
        (let [new-hashobj (goog.object/clone hashobj)] ; did not find bucket
          (aset new-hashobj h (array k v))
          (HashMap. meta (inc count) new-hashobj)))))
  (-contains-key? [coll k]
    (let [bucket (aget hashobj (hash k))
          i (when bucket (scan-array 2 k bucket))]
      (if i
        true
        false)))
  
  IMap
  (-dissoc [coll k]
    (let [h (hash k)
          bucket (aget hashobj h)
          i (when bucket (scan-array 2 k bucket))]
      (if (not i)
        coll ; key not found, return coll unchanged
        (let [new-hashobj (goog.object/clone hashobj)]
          (if (> 3 (.length bucket))
            (js-delete new-hashobj h)
            (let [new-bucket (aclone bucket)]
              (.splice new-bucket i 2)
              (aset new-hashobj h new-bucket)))
          (HashMap. meta (dec count) new-hashobj)))))

  )

(set! cljs.core.HashMap/EMPTY (HashMap. nil 0 (js-obj)))

(set! cljs.core.HashMap/fromArrays (fn [ks vs]
  (let [len (.length ks)]
    (loop [i 0, out cljs.core.HashMap/EMPTY]
      (if (< i len)
        (recur (inc i) (assoc out (aget ks i) (aget vs i)))
        out)))))

(set! cljs.core.HashMap.prototype.call
      (fn
        ([_ k] (-lookup (js* "this") k))
        ([_ k not-found] (-lookup (js* "this") k not-found))))

(defn hash-map
  "keyval => key val
  Returns a new hash map with supplied mappings."
  [& keyvals]
  (loop [in (seq keyvals), out cljs.core.HashMap/EMPTY]
    (if in
      (recur (nnext in) (assoc out (first in) (second in)))
      out)))

(defn keys
  "Returns a sequence of the map's keys."
  [hash-map]
  (seq (map first hash-map)))

(defn vals
  "Returns a sequence of the map's values."
  [hash-map]
  (seq (map second hash-map)))

(defn merge
  "Returns a map that consists of the rest of the maps conj-ed onto
  the first.  If a key occurs in more than one map, the mapping from
  the latter (left-to-right) will be the mapping in the result."
  [& maps]
  (when (some identity maps)
    (reduce #(conj (or %1 {}) %2) maps)))

(defn merge-with
  "Returns a map that consists of the rest of the maps conj-ed onto
  the first.  If a key occurs in more than one map, the mapping(s)
  from the latter (left-to-right) will be combined with the mapping in
  the result by calling (f val-in-result val-in-latter)."
  [f & maps]
  (when (some identity maps)
    (let [merge-entry (fn [m e]
			(let [k (first e) v (second e)]
			  (if (contains? m k)
			    (assoc m k (f (get m k) v))
			    (assoc m k v))))
          merge2 (fn [m1 m2]
		   (reduce merge-entry (or m1 {}) (seq m2)))]
      (reduce merge2 maps))))

(defn select-keys
  "Returns a map containing only those entries in map whose key is in keys"
  [map keyseq]
    (loop [ret {} keys (seq keyseq)]
      (if keys
        (let [key   (first keys)
              entry (get map key)]
          (recur
           (if entry
             (assoc ret key entry)
             ret)
           (next keys)))
        ret)))

;;; Set

(deftype Set [meta hash-map]
  IWithMeta
  (-with-meta [coll meta] (Set. meta hash-map))
  
  IMeta
  (-meta [coll] meta)
  
  ICollection
  (-conj [coll o]
    (Set. meta (assoc hash-map o nil)))

  IEmptyableCollection
  (-empty [coll] (with-meta cljs.core.Set/EMPTY meta))

  IEquiv
  (-equiv [coll other]
    (and
     (set? other)
     (= (count coll) (count other))
     (every? #(contains? coll %)
             other)))

  IHash
  (-hash [coll] (hash-coll coll))

  ISeqable
  (-seq [coll] (keys hash-map))

  ICounted
  (-count [coll] (count (seq coll)))

  ILookup
  (-lookup [coll v]
    (-lookup coll v nil))
  (-lookup [coll v not-found]
    (if (-contains-key? hash-map v)
      v
      not-found))

  ISet
  (-disjoin [coll v]
    (Set. meta (dissoc hash-map v)))

)

(set! cljs.core.Set/EMPTY (Set. nil (hash-map)))

(set! cljs.core.Set.prototype.call
      (fn
        ([_ k] (-lookup (js* "this") k))
        ([_ k not-found] (-lookup (js* "this") k not-found))))

(defn set
  "Returns a set of the distinct elements of coll."
  [coll]
  (loop [in (seq coll)
         out cljs.core.Set/EMPTY]
    (if-not (empty? in)
      (recur (rest in) (conj out (first in)))
      out)))

(defn replace
  "Given a map of replacement pairs and a vector/collection, returns a
  vector/seq with any elements = a key in smap replaced with the
  corresponding val in smap"
  [smap coll]
  (if (vector? coll)
    (let [n (count coll)]
      (reduce (fn [v i]
                (if-let [e (find smap (nth v i))]
                  (assoc v i (second e))
                  v))
              coll (take n (iterate inc 0))))
    (map #(if-let [e (find smap %)] (second e) %) coll)))

(defn distinct
  "Returns a lazy sequence of the elements of coll with duplicates removed"
  [coll]
  (let [step (fn step [xs seen]
               (lazy-seq
                ((fn [[f :as xs] seen]
                   (when-let [s (seq xs)]
                     (if (contains? seen f) 
                       (recur (rest s) seen)
                       (cons f (step (rest s) (conj seen f))))))
                 xs seen)))]
    (step coll #{})))

;;;;;;;;;;;;;;;;;;;;;;;;;;;;;;;;;;;;;;;;;;;;;;;;;;
(defn butlast [s]
  (loop [ret [] s s]
    (if (next s)
      (recur (conj ret (first s)) (next s))
      (seq ret))))

(defn name
  "Returns the name String of a string, symbol or keyword."
  [x]
  (cond
    (string? x) x
    (or (keyword? x) (symbol? x))
      (let [i (.lastIndexOf x "/")]
        (if (< i 0)
          (subs x 2)
          (subs x (inc i))))
    :else nil #_(throw (str "Doesn't support name: " x))))

(defn namespace
  "Returns the namespace String of a symbol or keyword, or nil if not present."
  [x]
  (if (or (keyword? x) (symbol? x))
    (let [i (.lastIndexOf x "/")]
      (when (> i -1)
        (subs x 2 i)))
    :else nil #_(throw (str "Doesn't support namespace: " x))))

(defn zipmap
  "Returns a map with the keys mapped to the corresponding vals."
  [keys vals]
    (loop [map {}
           ks (seq keys)
           vs (seq vals)]
      (if (and ks vs)
        (recur (assoc map (first ks) (first vs))
               (next ks)
               (next vs))
        map)))

(defn max-key
  "Returns the x for which (k x), a number, is greatest."
  ([k x] x)
  ([k x y] (if (> (k x) (k y)) x y))
  ([k x y & more]
   (reduce #(max-key k %1 %2) (max-key k x y) more)))

(defn min-key
  "Returns the x for which (k x), a number, is least."
  ([k x] x)
  ([k x y] (if (< (k x) (k y)) x y))
  ([k x y & more]
     (reduce #(min-key k %1 %2) (min-key k x y) more)))

(defn partition-all
  "Returns a lazy sequence of lists like partition, but may include
  partitions with fewer than n items at the end."
  ([n coll]
     (partition-all n n coll))
  ([n step coll]
     (lazy-seq
      (when-let [s (seq coll)]
        (cons (take n s) (partition-all n step (drop step s)))))))

(defn take-while
  "Returns a lazy sequence of successive items from coll while
  (pred item) returns true. pred must be free of side-effects."
  [pred coll]
  (lazy-seq
   (when-let [s (seq coll)]
     (when (pred (first s))
       (cons (first s) (take-while pred (rest s)))))))

(defn range
  "Returns a lazy seq of nums from start (inclusive) to end
  (exclusive), by step, where start defaults to 0, step to 1, and end
  to infinity."
  ([] (iterate inc 0))
  ([end] (range 0 end 1))
  ([start end] (range start end 1))
  ([start end step]
    (take-while
      (fn [n] (< n end))
      (iterate (fn [x] (+ x step)) start))))

(defn take-nth
  "Returns a lazy seq of every nth item in coll."
  [n coll]
  (lazy-seq
   (when-let [s (seq coll)]
     (cons (first s) (take-nth n (drop n s))))))

(defn split-with
  "Returns a vector of [(take-while pred coll) (drop-while pred coll)]"
  [pred coll]
  [(take-while pred coll) (drop-while pred coll)])

(defn partition-by
  "Applies f to each value in coll, splitting it each time f returns
   a new value.  Returns a lazy seq of partitions."
  [f coll]
  (lazy-seq
   (when-let [s (seq coll)]
     (let [fst (first s)
           fv (f fst)
           run (cons fst (take-while #(= fv (f %)) (next s)))]
       (cons run (partition-by f (seq (drop (count run) s))))))))

(defn frequencies
  "Returns a map from distinct items in coll to the number of times
  they appear."
  [coll]
  (reduce
   (fn [counts x]
     (assoc counts x (inc (get counts x 0))))
   {}
   coll))

(defn reductions
  "Returns a lazy seq of the intermediate values of the reduction (as
  per reduce) of coll by f, starting with init."
  ([f coll]
     (lazy-seq
      (if-let [s (seq coll)]
        (reductions f (first s) (rest s))
        (list (f)))))
  ([f init coll]
     (cons init
           (lazy-seq
            (when-let [s (seq coll)]
              (reductions f (f init (first s)) (rest s)))))))

(defn juxt
  "Takes a set of functions and returns a fn that is the juxtaposition
  of those fns.  The returned fn takes a variable number of args, and
  returns a vector containing the result of applying each fn to the
  args (left-to-right).
  ((juxt a b c) x) => [(a x) (b x) (c x)]

  TODO: Implement apply"
  ([f] 
     (fn
       ([] (vector (f)))
       ([x] (vector (f x)))
       ([x y] (vector (f x y)))
       ([x y z] (vector (f x y z)))
       ([x y z & args] (vector (apply f x y z args)))))
  ([f g] 
     (fn
       ([] (vector (f) (g)))
       ([x] (vector (f x) (g x)))
       ([x y] (vector (f x y) (g x y)))
       ([x y z] (vector (f x y z) (g x y z)))
       ([x y z & args] (vector (apply f x y z args) (apply g x y z args)))))
  ([f g h] 
     (fn
       ([] (vector (f) (g) (h)))
       ([x] (vector (f x) (g x) (h x)))
       ([x y] (vector (f x y) (g x y) (h x y)))
       ([x y z] (vector (f x y z) (g x y z) (h x y z)))
       ([x y z & args] (vector (apply f x y z args) (apply g x y z args) (apply h x y z args)))))
  ([f g h & fs]
     (let [fs (list* f g h fs)]
       (fn
         ([] (reduce #(conj %1 (%2)) [] fs))
         ([x] (reduce #(conj %1 (%2 x)) [] fs))
         ([x y] (reduce #(conj %1 (%2 x y)) [] fs))
         ([x y z] (reduce #(conj %1 (%2 x y z)) [] fs))
         ([x y z & args] (reduce #(conj %1 (apply %2 x y z args)) [] fs))))))

(defn dorun
  "When lazy sequences are produced via functions that have side
  effects, any effects other than those needed to produce the first
  element in the seq do not occur until the seq is consumed. dorun can
  be used to force any effects. Walks through the successive nexts of
  the seq, does not retain the head and returns nil."
  ([coll]
   (when (seq coll)
     (recur (next coll))))
  ([n coll]
   (when (and (seq coll) (pos? n))
     (recur (dec n) (next coll)))))

(defn doall
  "When lazy sequences are produced via functions that have side
  effects, any effects other than those needed to produce the first
  element in the seq do not occur until the seq is consumed. doall can
  be used to force any effects. Walks through the successive nexts of
  the seq, retains the head and returns it, thus causing the entire
  seq to reside in memory at one time."
  ([coll]
   (dorun coll)
   coll)
  ([n coll]
   (dorun n coll)
   coll))

;;;;;;;;;;;;;;;;;;;;;;;;; Regular Expressions ;;;;;;;;;;

(defn re-matches
  "Returns the result of (re-find re s) if re fully matches s."
  [re s]
  (let [matches (.exec re s)]
    (when (= (first matches) s)
      (if (= (count matches) 1)
        (first matches)
        (vec matches)))))

(defn re-find
  "Returns the first regex match, if any, of s to re, using
  re.exec(s). Returns a vector, containing first the matching
  substring, then any capturing groups if the regular expression contains
  capturing groups."
  [re s]
  (let [matches (.exec re s)]
    (when-not (nil? matches)
      (if (= (count matches) 1)
        (first matches)
        (vec matches)))))

(defn re-seq
  "Returns a lazy sequence of successive matches of re in s."
  [re s]
  (let [match-data (re-find re s)
        match-idx (.search s re)
        match-str (if (coll? match-data) (first match-data) match-data)
        post-match (subs s (+ match-idx (count match-str)))]
    (when match-data (lazy-seq (cons match-data (re-seq re post-match))))))

(defn re-pattern
  "Returns an instance of RegExp which has compiled the provided string."
  [s]
  (js/RegExp. s))

;;;;;;;;;;;;;;;;;;;;;;;;;;;;;; Printing ;;;;;;;;;;;;;;;;

(defn pr-sequential [print-one begin sep end opts coll]
  (concat [begin]
          (flatten1
            (interpose [sep] (map #(print-one % opts) coll)))
          [end]))

; This should be different in different runtime environments. For example
; when in the browser, could use console.debug instead of print.
(defn string-print [x]
  (js/print x)
  nil)

(defn flush [] ;stub
  nil)

(defn- pr-seq [obj opts]
  (cond
    (nil? obj) (list "nil")
    (undefined? obj) (list "#<undefined>")
    :else (concat
            (when (and (get opts :meta)
                       (satisfies? IMeta obj)
                       (meta obj))
              (concat ["^"] (pr-seq (meta obj) opts) [" "]))
            (if (satisfies? IPrintable obj)
              (-pr-seq obj opts)
              (list "#<" (str obj) ">")))))

(defn pr-str-with-opts
  "Prints a sequence of objects to a string, observing all the
  options given in opts"
  [objs opts]
  (let [first-obj (first objs)
        sb (gstring/StringBuffer.)]
    (doseq [obj objs]
      (when-not (identical? obj first-obj)
        (.append sb " "))
      (doseq [string (pr-seq obj opts)]
        (.append sb string)))
    (str sb)))

(defn pr-with-opts
  "Prints a sequence of objects using string-print, observing all
  the options given in opts"
  [objs opts]
  (let [first-obj (first objs)]
    (doseq [obj objs]
      (when-not (identical? obj first-obj)
        (string-print " "))
      (doseq [string (pr-seq obj opts)]
        (string-print string)))))

(defn newline [opts]
  (string-print "\n")
  (when (get opts :flush-on-newline)
    (flush)))

(def *flush-on-newline* true)
(def *print-readably* true)
(def *print-meta* false)
(def *print-dup* false)

(defn- pr-opts []
  {:flush-on-newline *flush-on-newline*
   :readably *print-readably*
   :meta *print-meta*
   :dup *print-dup*})

(defn pr-str
  "pr to a string, returning it. Fundamental entrypoint to IPrintable."
  [& objs]
  (pr-str-with-opts objs (pr-opts)))

(defn pr
  "Prints the object(s) using string-print.  Prints the
  object(s), separated by spaces if there is more than one.
  By default, pr and prn print in a way that objects can be
  read by the reader"
  [& objs]
  (pr-with-opts objs (pr-opts)))

(def ^{:doc
  "Prints the object(s) using string-print.
  print and println produce output for human consumption."}
  print
  (fn cljs-core-print [& objs]
    (pr-with-opts objs (assoc (pr-opts) :readably false))))

(defn println
  "Same as print followed by (newline)"
  [& objs]
  (pr-with-opts objs (assoc (pr-opts) :readably false))
  (newline (pr-opts)))

(defn prn
  "Same as pr followed by (newline)."
  [& objs]
  (pr-with-opts objs (pr-opts))
  (newline (pr-opts)))

(extend-protocol IPrintable
  boolean
  (-pr-seq [bool opts] (list (str bool)))
 
  number
  (-pr-seq [n opts] (list (str n)))
 
  array
  (-pr-seq [a opts]
    (pr-sequential pr-seq "#<Array [" ", " "]>" opts a))
 
  string
  (-pr-seq [obj opts]
    (cond
     (keyword? obj)
     (list (str ":"
                (when-let [nspc (namespace obj)]
                  (str nspc "/"))
                (name obj)))
     (symbol? obj)
     (list (str (when-let [nspc (namespace obj)]
                  (str nspc "/"))
                (name obj)))
     :else (list (if (:readably opts)
                   (goog.string.quote obj)
                   obj))))
 
  LazySeq
  (-pr-seq [coll opts] (pr-sequential pr-seq "(" " " ")" opts coll))

  IndexedSeq
  (-pr-seq [coll opts] (pr-sequential pr-seq "(" " " ")" opts coll))
  
  List
  (-pr-seq [coll opts] (pr-sequential pr-seq "(" " " ")" opts coll))

  Cons
  (-pr-seq [coll opts] (pr-sequential pr-seq "(" " " ")" opts coll))

  EmptyList
  (-pr-seq [coll opts] (list "()"))
 
  Vector
  (-pr-seq [coll opts] (pr-sequential pr-seq "[" " " "]" opts coll))
 
  ObjMap
  (-pr-seq [coll opts]
    (let [pr-pair (fn [keyval] (pr-sequential pr-seq "" " " "" opts keyval))]
      (pr-sequential pr-pair "{" ", " "}" opts coll)))
 
  HashMap
  (-pr-seq [coll opts]
    (let [pr-pair (fn [keyval] (pr-sequential pr-seq "" " " "" opts keyval))]
      (pr-sequential pr-pair "{" ", " "}" opts coll)))

  Set
  (-pr-seq [coll opts] (pr-sequential pr-seq "#{" " " "}" opts coll)))

;;;;;;;;;;;;;;;;;;;;;;;;;;;;;; Reference Types ;;;;;;;;;;;;;;;;

(deftype Atom [state meta validator]
  IEquiv
  (-equiv [o other] (identical? o other))

  IDeref
  (-deref [_] state)

  IMeta
  (-meta [_] meta)

  IPrintable
  (-pr-seq [a opts]
    (concat  ["#<Atom: "] (-pr-seq state opts) ">")))

(defn atom
  "Creates and returns an Atom with an initial value of x and zero or
  more options (in any order):

  :meta metadata-map

  :validator validate-fn

  If metadata-map is supplied, it will be come the metadata on the
  atom. validate-fn must be nil or a side-effect-free fn of one
  argument, which will be passed the intended new state on any state
  change. If the new state is unacceptable, the validate-fn should
  return false or throw an exception."
  ([x] (Atom. x nil nil))
  ([x & {:keys [meta validator]}] (Atom. x meta validator)))

(defn reset!
  "Sets the value of atom to newval without regard for the
  current value. Returns newval."
  [a newval]
  (when-let [v (.validator a)]
    (when-not (v newval)
      (throw "Validator rejected reference state")))
  (set! (.state a) newval))

(defn swap!
  "Atomically swaps the value of atom to be:
  (apply f current-value-of-atom args). Note that f may be called
  multiple times, and thus should be free of side effects.  Returns
  the value that was swapped in."
  ([a f]
     (reset! a (f (.state a))))
  ([a f x]
     (reset! a (f (.state a) x)))
  ([a f x y]
     (reset! a (f (.state a) x y)))  
  ([a f x y z]
     (reset! a (f (.state a) x y z)))
  ([a f x y z & more]
     (reset! a (apply f (.state a) x y z more))))

(defn compare-and-set!
  "Atomically sets the value of atom to newval if and only if the
  current value of the atom is identical to oldval. Returns true if
  set happened, else false."
  [a oldval newval]
  (if (= a.state oldval)
    (do (reset! a newval) true)
    false))

;; generic to all refs
;; (but currently hard-coded to atom!)

(defn deref
  [o]
  (-deref o))

(defn set-validator!
  "Sets the validator-fn for a var/ref/agent/atom. validator-fn must be nil or a
  side-effect-free fn of one argument, which will be passed the intended
  new state on any state change. If the new state is unacceptable, the
  validator-fn should return false or throw an exception. If the current state (root
  value if var) is not acceptable to the new validator, an exception
  will be thrown and the validator will not be changed."
  [iref val]
  (set! (.validator iref) val))

(defn get-validator
  "Gets the validator-fn for a var/ref/agent/atom."
  [iref]
  (.validator iref))

(defn alter-meta!
  "Atomically sets the metadata for a namespace/var/ref/agent/atom to be:

  (apply f its-current-meta args)

  f must be free of side-effects"
  [iref f & args]
  (set! (.meta iref) (apply f (.meta iref) args)))

(defn reset-meta!
  "Atomically resets the metadata for a namespace/var/ref/agent/atom"
  [iref m]
  (set! (.meta iref) m))

;;;;;;;;;;;;;;;;;;;;;;;;;;;;;; gensym ;;;;;;;;;;;;;;;;
;; Internal - do not use!
(def gensym_counter nil)

(defn gensym
  "Returns a new symbol with a unique name. If a prefix string is
  supplied, the name is prefix# where # is some unique number. If
  prefix is not supplied, the prefix is 'G__'."
  ([] (gensym "G__"))
  ([prefix-string]
     (when (nil? gensym_counter)
       (set! gensym_counter (atom 0)))
     (symbol (str prefix-string (swap! gensym_counter inc)))))

;;;;;;;;;;;;;;;;;;;;;;;;;;;;;; Fixtures ;;;;;;;;;;;;;;;;

(def fixture1 1)
(def fixture2 2)

;;;;;;;;;;;;;;;;;;;;;;;;;;;;; Delay ;;;;;;;;;;;;;;;;;;;;

(deftype Delay [f state]
  
  IDeref
  (-deref [_]
    (when-not @state
      (swap! state f))
    @state)

  IPending
  (-realized? [d]
    (not (nil? @state))))

(defn delay
  "Takes a body of expressions and yields a Delay object that will
  invoke the body only the first time it is forced (with force or deref/@), and
  will cache the result and return it on all subsequent force
  calls."
  [& body]
  (Delay. (fn [] (apply identity body)) (atom nil)))

(defn delay?
  "returns true if x is a Delay created with delay"
  [x] (instance? cljs.core.Delay x))

(defn force
  "If x is a Delay, returns the (possibly cached) value of its expression, else returns x"
  [x]
  (if (delay? x)
    (deref x)
    x))

(defn realized?
  "Returns true if a value has been produced for a promise, delay, future or lazy sequence."
  [d]
  (-realized? d))

(defn js->clj
  "Recursively transforms JavaScript arrays into ClojureScript
  vectors, and JavaScript objects into ClojureScript maps.  With
  option ':keywordize-keys true' will convert object fields from
  strings to keywords."
  [x & options]
  (let [{:keys [keywordize-keys]} options
        keyfn (if keywordize-keys keyword str)
        f (fn thisfn [x]
            (cond
             (seq? x) (doall (map thisfn x))
             (coll? x) (into (empty x) (map thisfn x))
             (goog.isArray x) (vec (map thisfn x))
             (goog.isObject x) (into {} (for [k (js-keys x)]
                                          [(keyfn k)
                                           (thisfn (aget x k))]))
             :else x))]
    (f x)))

(defn memoize
  "Returns a memoized version of a referentially transparent function. The
  memoized version of the function keeps a cache of the mapping from arguments
  to results and, when calls with the same arguments are repeated often, has
  higher performance at the expense of higher memory use."
  [f]
  (let [mem (atom {})]
    (fn [& args]
      (if-let [v (get @mem args)]
        v
        (let [ret (apply f args)]
          (swap! mem assoc args ret)
          ret)))))

(defn trampoline
  "trampoline can be used to convert algorithms requiring mutual
  recursion without stack consumption. Calls f with supplied args, if
  any. If f returns a fn, calls that fn with no arguments, and
  continues to repeat, until the return value is not a fn, then
  returns that non-fn value. Note that if you want to return a fn as a
  final value, you must wrap it in some data structure and unpack it
  after trampoline returns."
  ([f]
     (let [ret (f)]
       (if (fn? ret)
         (recur ret)
         ret)))
  ([f & args]
     (trampoline #(apply f args))))

(defn rand
  "Returns a random floating point number between 0 (inclusive) and
  n (default 1) (exclusive)."
  ([] (rand 1))
  ([n] (js* "Math.random() * ~{n}")))

(defn rand-int
  "Returns a random integer between 0 (inclusive) and n (exclusive)."
  [n] (js* "Math.floor(Math.random() * ~{n})"))

(defn rand-nth
  "Return a random element of the (sequential) collection. Will have
  the same performance characteristics as nth for the given
  collection."
  [coll]
  (nth coll (rand-int (count coll))))

(defn group-by 
  "Returns a map of the elements of coll keyed by the result of
  f on each element. The value at each key will be a vector of the
  corresponding elements, in the order they appeared in coll."
  [f coll]  
  (reduce
   (fn [ret x]
     (let [k (f x)]
       (assoc ret k (conj (get ret k []) x))))
<<<<<<< HEAD
   {} coll))

;;;;;;;;;;;;;;;;;;;;;;;;;;;;;; Tests ;;;;;;;;;;;;;;;;
(declare test-multimethods)

(defn ^{:export true} test-stuff []
  (assert (= [4 3 2 1 0] (loop [i 0 j ()]
                 (if (< i 5)
                   (recur (inc i) (conj j (fn [] i)))
                   (map #(%) j)))))

  (assert (= [[1 1] [1 2] [1 3] [2 1] [2 2] [2 3]]
             (map #(%) (for [i [1 2] j [1 2 3]] (fn [] [i j])))))
  
  (assert (= 2 (:b {:a 1 :b 2})))
  (assert (= 2 ('b '{:a 1 b 2})))
  (assert (= 2 ({:a 1 :b 2} :b)))
  (assert (= 2 ({1 1 2 2} 2)))
  (assert (= 2 (#{1 2 3} 2)))
  
  (assert (= "baz" (name 'foo/bar/baz)))
  (assert (= "foo/bar" (namespace 'foo/bar/baz)))
  (assert (= "baz" (name :foo/bar/baz)))
  ;(assert (= "foo/bar" (namespace :foo/bar/baz)))

  (assert (= {:a :b} (get {[1 2 3] {:a :b}, 4 5} [1 2 3])))
  (assert (= :a (nth [:a :b :c :d] 0)))
  (assert (not (= {:a :b :c nil} {:a :b :d nil})))
  (assert (= (list 3 2 1) [3 2 1]))
  (assert (= [3 2 1] (seq (array 3 2 1))))
  (assert (= () (rest nil)))
  (assert (= () (rest [1])))
  (assert (= () (rest (array 1))))
  (assert (= {"x" "y"} (meta ^{"x" "y"} [])))
  (assert (= {:a :b} (dissoc {:a :b :c :d} :c)))
  (assert (= (hash-map :foo 5)
             (assoc (cljs.core.ObjMap. nil (array) (js-obj)) :foo 5)))

  (assert (= "[1 true {:a 2, :b 42} #<Array [3, 4]>]"
             (pr-str [1 true {:a 2 :b 42} (array 3 4)])))

  ;;this fails in v8 - why?
  ;(assert (= "symbol\"'string" (pr-str (str 'symbol \" \' "string"))))

  (assert (not (= "one" "two")))
  (assert (= 3 (-count "abc")))
  (assert (= 4 (-count (array 1 2 3 4))))
  (assert (= "c" (-nth "abc" 2)))
  (assert (= "quux" (-nth "abc" 3 "quux")))
  (assert (= 1 (-nth (array 1 2 3 4) 0)))
  (assert (= "val" (-nth (array 1 2 3 4) 4 "val")))
  (assert (= "b" (-lookup "abc" 1)))
  (assert (= "harriet" (-lookup "abcd" 4 "harriet")))
  (assert (= 4 (-lookup (array 1 2 3 4) 3)))
  (assert (= "zot" (-lookup (array 1 2 3 4) 4 "zot")))
  (assert (= 10 (-reduce (array 1 2 3 4) +)))
  (assert (= 20 (-reduce (array 1 2 3 4) + 10)))
  (assert (= "cabd" (let
                        [jumble (fn [a b] (str (apply str (reverse (str a))) b))]
                      (-reduce "abcd" jumble))))
  (assert (= "cafrogbd" (let
                            [jumble (fn [a b] (str (apply str (reverse (str a))) b))]
                          (-reduce "abcd" jumble "frog"))))
  (assert (= [0 0 1 0 1]
               [(bit-and 1 0)
                (bit-and 0 0)
                (bit-and 1 1)
                (bit-and 42 1)
                (bit-and 41 1)]))
  (assert (= [1 0 1 43 41]
               [(bit-or 1 0)
                (bit-or 0 0)
                (bit-or 1 1)
                (bit-or 42 1)
                (bit-or 41 1)]))
  (assert (= [1 0 0 42 40]
               [(bit-and-not 1 0)
                (bit-and-not 0 0)
                (bit-and-not 1 1)
                (bit-and-not 42 1)
                (bit-and-not 41 1)]))
  (assert (= [0 2 968 16649 0]
               [(bit-clear 1 0)
                (bit-clear 2 0)
                (bit-clear 1000 5)
                (bit-clear 16713 6)
                (bit-clear 1024 10)]))
  (assert (= [0 0 992 18761 0]
               [(bit-flip 1 0)
                (bit-flip 2 1)
                (bit-flip 1000 3)
                (bit-flip 16713 11)
                (bit-flip 1024 10)]))
  (assert (= [-2 -3 999 -16714 -1025]
               [(bit-not 1)
                (bit-not 2)
                (bit-not -1000)
                (bit-not 16713)
                (bit-not 1024)]))
  (assert (= [1 2 1000 18761 1024]
               [(bit-set 1 0)
                (bit-set 2 1)
                (bit-set 1000 3)
                (bit-set 16713 11)
                (bit-set 1024 10)]))
  (assert (= [true true true false true]
               [(bit-test 1 0)
                (bit-test 2 1)
                (bit-test 1000 3)
                (bit-test 16713 11)
                (bit-test 1024 10)]))
  (assert (= [true false true false false false]
             [(true? true)
              (true? false)
              (false? false)
              (false? true)
              (true? js/undefined)
              (false? js/undefined)]))
  ;; apply
  (assert (= 0 (apply + nil)))
  (assert (= 0 (apply + (list))))
  (assert (= 1 (apply + (list 1))))
  (assert (= 3 (apply + 1 (list 2))))
  (assert (= 7 (apply + 1 2 (list 4))))
  (assert (= 15 (apply + 1 2 4 (list 8))))
  (assert (= 31 (apply + 1 2 4 8 (list 16))))
  (assert (= 63 (apply + 1 2 4 8 16 (list 32))))
  (assert (= 127 (apply + 1 2 4 8 16 (list 32 64))))
  (assert (= 4950 (apply + (take 100 (iterate inc 0)))))
  (assert (= () (apply list [])))
  (assert (= [1 2 3] (apply list [1 2 3])))
  (assert (= 6 (apply apply [+ [1 2 3]])))
  ;; apply with infinite sequence
  (assert (= 3 (apply (fn [& args]
                        (+ (nth args 0)
                           (nth args 1)
                           (nth args 2)))
                      (iterate inc 0))))
  (assert (= [0 1 2 3 4] (take 5 (apply (fn [& m] m) (iterate inc 0)))))
  (assert (= [1 2 3 4 5] (take 5 (apply (fn [x & m] m) (iterate inc 0)))))
  (assert (= [2 3 4 5 6] (take 5 (apply (fn [x y & m] m) (iterate inc 0)))))
  (assert (= [3 4 5 6 7] (take 5 (apply (fn [x y z & m] m) (iterate inc 0)))))
  (assert (= [4 5 6 7 8] (take 5 (apply (fn [x y z a & m] m) (iterate inc 0)))))
  (assert (= [5 6 7 8 9] (take 5 (apply (fn [x y z a b & m] m) (iterate inc 0)))))
  ;; apply arity tests
  (let [single-arity-non-variadic (fn [x y z] [z y x])
        multiple-arity-non-variadic (fn ([x] x) ([x y] [y x]) ([x y z] [z y x]))
        single-arity-variadic-fixedargs (fn [x y & more] [more y x])
        single-arity-variadic-nofixedargs (fn [& more] more)
        multiple-arity-variadic (fn ([x] x) ([x y] [y x]) ([x y & more] [more y x]))]
    (assert (= [3 2 1] (apply single-arity-non-variadic [1 2 3])))
    (assert (= [3 2 1] (apply single-arity-non-variadic 1 [2 3])))
    (assert (= [3 2 1] (apply single-arity-non-variadic 1 2 [3])))
    (assert (= 42 (apply multiple-arity-non-variadic [42])))
    (assert (= [2 1] (apply multiple-arity-non-variadic [1 2])))
    (assert (= [2 1] (apply multiple-arity-non-variadic 1 [2])))
    (assert (= [3 2 1] (apply multiple-arity-non-variadic [1 2 3])))
    (assert (= [3 2 1] (apply multiple-arity-non-variadic 1 [2 3])))
    (assert (= [3 2 1] (apply multiple-arity-non-variadic 1 2 [3])))
    (assert (= [[3 4 5] 2 1] (apply single-arity-variadic-fixedargs [1 2 3 4 5])))
    (assert (= [[3 4 5] 2 1] (apply single-arity-variadic-fixedargs 1 [2 3 4 5])))
    (assert (= [[3 4 5] 2 1] (apply single-arity-variadic-fixedargs 1 2 [3 4 5])))
    (assert (= [[3 4 5] 2 1] (apply single-arity-variadic-fixedargs 1 2 3 [4 5])))
    (assert (= [[3 4 5] 2 1] (apply single-arity-variadic-fixedargs 1 2 3 4 [5])))
    (assert (= [3 4 5] (take 3 (first (apply single-arity-variadic-fixedargs (iterate inc 1))))))
    (assert (= [2 1] (rest (apply single-arity-variadic-fixedargs (iterate inc 1)))))
    (assert (= [1 2 3 4 5] (apply single-arity-variadic-nofixedargs [1 2 3 4 5])))
    (assert (= [1 2 3 4 5] (apply single-arity-variadic-nofixedargs 1 [2 3 4 5])))
    (assert (= [1 2 3 4 5] (apply single-arity-variadic-nofixedargs 1 2 [3 4 5])))
    (assert (= [1 2 3 4 5] (apply single-arity-variadic-nofixedargs 1 2 3 [4 5])))
    (assert (= [1 2 3 4 5] (apply single-arity-variadic-nofixedargs 1 2 3 4 [5])))
    (assert (= [1 2 3 4 5] (take 5 (apply single-arity-variadic-nofixedargs (iterate inc 1)))))
    (assert (= 42 (apply multiple-arity-variadic [42])))
    (assert (= [2 1] (apply multiple-arity-variadic [1 2])))
    (assert (= [2 1] (apply multiple-arity-variadic 1 [2])))
    (assert (= [[3 4 5] 2 1] (apply multiple-arity-variadic [1 2 3 4 5])))
    (assert (= [[3 4 5] 2 1] (apply multiple-arity-variadic 1 [2 3 4 5])))
    (assert (= [[3 4 5] 2 1] (apply multiple-arity-variadic 1 2 [3 4 5])))
    (assert (= [[3 4 5] 2 1] (apply multiple-arity-variadic 1 2 3 [4 5])))
    (assert (= [[3 4 5] 2 1] (apply multiple-arity-variadic 1 2 3 4 [5])))
    (assert (= [3 4 5] (take 3 (first (apply multiple-arity-variadic (iterate inc 1))))))
    (assert (= [2 1] (rest (apply multiple-arity-variadic (iterate inc 1))))))
  (let [a (atom 0)]
    (assert (= 0 (deref a)))
    (assert (= 1 (swap! a inc)))
    (assert (= false (compare-and-set! a 0 42)))
    (assert (= true (compare-and-set! a 1 7)))
    (assert (nil? (meta a)))
    (assert (nil? (get-validator a))))
  (let [a (atom 0)]
    (assert (= 1 (swap! a + 1)))
    (assert (= 4 (swap! a + 1 2)))
    (assert (= 10 (swap! a + 1 2 3)))
    (assert (= 20 (swap! a + 1 2 3 4))))
  (let [a (atom [1] :validator coll? :meta {:a 1})]
    (assert (= coll? (get-validator a)))
    (assert (= {:a 1} (meta a)))
    (alter-meta! a assoc :b 2)
    (assert (= {:a 1 :b 2} (meta a))))
  (assert (nil? (empty nil)))
  (let [e-lazy-seq (empty (with-meta (lazy-seq (cons :a nil)) {:b :c}))]
    (assert (seq? e-lazy-seq))
    (assert (empty? e-lazy-seq))
    (assert (= {:b :c} (meta e-lazy-seq))))
  (let [e-list (empty '^{:b :c} (1 2 3))]
    (assert (seq? e-list))
    (assert (empty? e-list)))
  (let [e-elist (empty '^{:b :c} ())]
    (assert (seq? e-elist))
    (assert (empty? e-elist))
    (assert (= :c (get (meta e-elist) :b))))
  (let [e-cons (empty (with-meta (cons :a nil) {:b :c}))]
    (assert (seq? e-cons))
    (assert (empty? e-cons))
    (assert (= {:b :c} (meta e-cons))))
  (let [e-vec (empty ^{:b :c} [:a :d :g])]
    (assert (vector? e-vec))
    (assert (empty? e-vec))
    (assert (= {:b :c} (meta e-vec))))
  (let [e-omap (empty ^{:b :c} {:a :d :g :h})]
    (assert (map? e-omap))
    (assert (empty? e-omap))
    (assert (= {:b :c} (meta e-omap))))
  (let [e-hmap (empty ^{:b :c} {[1 2] :d :g :h})]
    (assert (map? e-hmap))
    (assert (empty? e-hmap))
    (assert (= {:b :c} (meta e-hmap))))

  ;;this fails in v8 advanced mode - what's e? 
  #_(let [a (atom nil)]
    (assert (= 1 (try* 1)))
    (assert (= 2 (try* 1 (throw 3) (catch e 2))))
    (assert (= 3 (try* 1 (throw 3) (catch e e))))
    (assert (= 1 (try* 1 (finally (reset! a 42)))))
    (assert (= 42 (deref a))))

  (let [a (atom nil)]
    (assert (= 1 (try 1)))
    (assert (= 2 (try 1 (throw (js/Error.)) (catch js/Error e 2))))
    (assert (= 2 (try 1 (throw (js/Error.)) (catch js/Error e 1 2))))
    (assert (= 1 (try 1 (finally (reset! a 42)))))
    (assert (= 42 (deref a))))
  
  (assert (= [3] (nthnext [1 2 3] 2)))
  (let [v [1 2 3]]
    (assert (= v (for [e v] e)))
    (assert (= [[1 1] [2 4] [3 9]] (for [e v :let [m (* e e)]] [e m])))
    (assert (= [1 2] (for [e v :while (< e 3)] e)))
    (assert (= [3] (for [e v :when (> e 2)] e)))
    (assert (= [[1 1] [2 4]] (for [e v :while (< e 3) :let [m (* e e)]] [e m]))))
  (assert (not= 1 2))
  (assert (not (not= 1 1)))
  (assert (not (not-empty [])))
  (assert (boolean (not-empty [1 2 3])))
  (assert (= "joel" (min-key count "joel" "tom servo" "crooooooooow")))
  (assert (= "crooooooooow" (max-key count "joel" "tom servo" "crooooooooow")))
  (assert (= (partition-all 4 [1 2 3 4 5 6 7 8 9])
             [[1 2 3 4] [5 6 7 8] [9]]))
  (assert (= (partition-all 4 2 [1 2 3 4 5 6 7 8 9])
             [[1 2 3 4] [3 4 5 6] [5 6 7 8] [7 8 9] [9]]))
  (assert (= [true true] (take-while true? [true true 2 3 4])))
  (assert (= [[true true] [false false false] [true true]]
             (partition-by true? [true true false false false true true])))
  (assert (= [0 2 4 6 8 10] (take-nth 2 [0 1 2 3 4 5 6 7 8 9 10])))
  (let [a10 (partial + 10)
        a20 (partial + 10 10)
        a21 (partial + 10 10 1)
        a22 (partial + 10 5  4 3)
        a23 (partial + 10 5  4 3 1)]
    (assert (= 110 (a10 100)))
    (assert (= 120 (a20 100)))
    (assert (= 121 (a21 100)))
    (assert (= 122 (a22 100)))
    (assert (= 123 (a23 100))))
  (let [n2 (comp first rest)
        n3 (comp first rest rest)
        n4 (comp first rest rest rest)
        n5 (comp first rest rest rest rest)
        n6 (comp first rest rest rest rest rest)]
    (assert (= 2 (n2 [1 2 3 4 5 6 7])))
    (assert (= 3 (n3 [1 2 3 4 5 6 7])))
    (assert (= 4 (n4 [1 2 3 4 5 6 7])))
    (assert (= 5 (n5 [1 2 3 4 5 6 7])))
    (assert (= 6 (n6 [1 2 3 4 5 6 7]))))
  (let [sf (some-fn number? keyword? symbol?)]
    (assert (sf :foo 1))
    (assert (sf :foo))
    (assert (sf 'bar 1))
    (assert (not (sf [] ()))))
  (let [ep (every-pred number? zero?)]
    (assert (ep 0 0 0))
    (assert (not (ep 1 2 3 0))))
  (assert ((complement number?) :foo))
  (assert (= [1 [2 3] [1 2 3]] ((juxt first rest seq) [1 2 3])))
  (assert (= 5 (max 1 2 3 4 5)))
  (assert (= 5.5 (max 1 2 3 4 5 5.5)))
  (assert (= 1 (min 5 4 3 2 1)))
  (assert (= 0.5 (min 5 4 3 0.5 2 1)))
  (let [x (array 1 2 3)]
    (set! (.foo x) :hello)
    (assert (= (.foo x) :hello)))

  (assert (set []))
  (assert (= #{} (set [])))

  (assert (= #{"foo"} (set ["foo"])))
  (assert (= #{1 2 3} #{1 3 2}))
  (assert (= #{#{1 2 3} [4 5 6] {7 8} 9 10}
             #{10 9 [4 5 6] {7 8} #{1 2 3}}))
  (assert (not (= #{nil [] {} 0 #{}} #{})))
  (assert (= (count #{nil [] {} 0 #{}}) 5))
  (assert (= (conj #{1} 1) #{1}))
  (assert (= (conj #{1} 2) #{2 1}))
  (assert (= #{} (-empty #{1 2 3 4})))
  (assert (= (reduce + #{1 2 3 4 5}) 15))
  (assert (= 4 (get #{1 2 3 4} 4)))
  (assert (contains? #{1 2 3 4} 4))
  (assert (contains? #{[] nil 0 {} #{}} {}))
  (assert (contains? #{[1 2 3]} [1 2 3]))
  (assert (not (contains? (-disjoin #{1 2 3} 3) 3)))
  (assert (neg? -1))
  (assert (not (neg? 1)))
  (assert (neg? -1.765))
  (assert (not (neg? 0)))
  (assert (= [true false true false true false true false]
             (map integer?
                  [1 1.00001 0x7e7 [] (- 88 1001991881) :foo 0 "0"])))
  (assert (= [true false true false true false]
             (map odd? [1 2 3 4 -1 0])))
  (assert (= [true false true false true true]
             (map even? [2 3 4 5 -2 0])))
  (assert (contains? {:a 1 :b 2} :a))
  (assert (not (contains? {:a 1 :b 2} :z)))
  (assert (contains? [5 6 7] 1))
  (assert (contains? [5 6 7] 2))
  (assert (not (contains? [5 6 7] 3)))
  (assert (contains? (to-array [5 6 7]) 1))
  (assert (contains? (to-array [5 6 7]) 2))
  (assert (not (contains? (to-array [5 6 7]) 3)))
  (assert (not (contains? nil 42)))
  (assert (contains? "f" 0))
  (assert (not (contains? "f" 55)))
  (assert (distinct? 1 2 3))
  (assert (not (distinct? 1 2 3 1)))

  ;; distinct
  (assert (= (distinct ()) ()))
  (assert (= (distinct '(1)) '(1)))
  (assert (= (distinct '(1 2 3 1 1 1)) '(1 2 3)))
  (assert (= (distinct [1 1 1 2]) '(1 2)))
  (assert (= (distinct [1 2 1 2]) '(1 2)))
  (assert (= (distinct "a") ["a"]))
  (assert (= (distinct "abcabab") ["a" "b" "c"]))
  (assert (= (distinct ["abc" "abc"]) ["abc"]))
  (assert (= (distinct [nil nil]) [nil]))
  (assert (= (distinct [0.0 0.0]) [0.0]))
  (assert (= (distinct ['sym 'sym]) '[sym]))
  (assert (= (distinct [:kw :kw]) [:kw]))
  (assert (= (distinct [42 42]) [42]))
  (assert (= (distinct [[] []]) [[]]))
  (assert (= (distinct ['(1 2) '(1 2)]) '[(1 2)]))
  (assert (= (distinct [() ()]) [()]))
  (assert (= (distinct [[1 2] [1 2]]) [[1 2]]))
  (assert (= (distinct [{:a 1 :b 2} {:a 1 :b 2}]) [{:a 1 :b 2}]))
  (assert (= (distinct [{} {}]) [{}]))
  (assert (= (distinct [#{1 2} #{1 2}]) [#{1 2}]))
  (assert (= (distinct [#{} #{}]) [#{}]))

                                        ;regexps
  ;;these fail in v8 - why?
  ;(assert (= (str (re-pattern "f(.)o")) (str (js* "/f(.)o/"))))
  ;(assert (= (re-find (re-pattern "foo") "foo bar foo baz foo zot") "foo"))
  ;(assert (= (re-find (re-pattern "f(.)o") "foo bar foo baz foo zot") ["foo" "o"]))
  ;(assert (= (re-matches (re-pattern "foo") "foo") "foo"))
  ;(assert (= (re-matches (re-pattern "foo") "foo bar foo baz foo zot") nil))
  ;(assert (= (re-matches (re-pattern "foo.*") "foo bar foo baz foo zot") "foo bar foo baz foo zot"))
  ;(assert (= (re-seq (re-pattern "foo") "foo bar foo baz foo zot") (list "foo" "foo" "foo")))
  ;(assert (= (re-seq (re-pattern "f(.)o") "foo bar foo baz foo zot") (list ["foo" "o"] ["foo" "o"] ["foo" "o"])))

  ;; destructuring
  (assert (= [2 1] (let [[a b] [1 2]] [b a])))
  (assert (= #{1 2} (let [[a b] [1 2]] #{a b})))
  (assert (= [1 2] (let [{a :a b :b} {:a 1 :b 2}] [a b])))
  (assert (= [1 2] (let [{:keys [a b]} {:a 1 :b 2}] [a b])))
  (assert (= [1 2 [1 2]] (let [[a b :as v] [1 2]] [a b v])))
  (assert (= [1 42] (let [{:keys [a b] :or {b 42}} {:a 1}] [a b])))
  (assert (= [1 nil] (let [{:keys [a b] :or {c 42}} {:a 1}] [a b])))
  (assert (= [2 1] (let [[a b] '(1 2)] [b a])))
  (assert (= {1 2} (let [[a b] [1 2]] {a b})))
  (assert (= [2 1] (let [[a b] (seq [1 2])] [b a])))

  ;; update-in
  (assert (= {:foo {:bar {:baz 1}}}
             (update-in {:foo {:bar {:baz 0}}} [:foo :bar :baz] inc)))
  (assert (= {:foo 1 :bar 2 :baz 10}
             (update-in {:foo 1 :bar 2 :baz 3} [:baz] + 7)))
  (assert (= [{:foo 1, :bar 2} {:foo 1, :bar 3}]
               (update-in [{:foo 1 :bar 2}, {:foo 1 :bar 2}] [1 :bar] inc)))
  (assert (= [{:foo {:bar 2}} {:foo {:bar 3}}]
               (update-in [{:foo {:bar 2}}, {:foo {:bar 2}}] [1 :foo :bar] inc)))

  ;; assoc-in
  (assert (= {:foo {:bar {:baz 100}}}
             (assoc-in {:foo {:bar {:baz 0}}} [:foo :bar :baz] 100)))
  (assert (= {:foo 1 :bar 2 :baz 100}
             (assoc-in {:foo 1 :bar 2 :baz 3} [:baz] 100)))
  (assert (= [{:foo [{:bar 2} {:baz 3}]} {:foo [{:bar 2} {:baz 100}]}]
             (assoc-in [{:foo [{:bar 2} {:baz 3}]}, {:foo [{:bar 2} {:baz 3}]}]
                       [1 :foo 1 :baz] 100)))
  (assert (= [{:foo 1, :bar 2} {:foo 1, :bar 100}]
             (assoc-in [{:foo 1 :bar 2}, {:foo 1 :bar 2}] [1 :bar] 100)))

  ;; get-in
  (assert (= 1 (get-in {:foo 1 :bar 2} [:foo])))
  (assert (= 2 (get-in {:foo {:bar 2}} [:foo :bar])))
  (assert (= 1 (get-in [{:foo 1}, {:foo 2}] [0 :foo])))
  (assert (= 4 (get-in [{:foo 1 :bar [{:baz 1}, {:buzz 2}]}, {:foo 3 :bar [{:baz 3}, {:buzz 4}]}]
                       [1 :bar 1 :buzz])))

  ;; arrays
  (let [a (to-array [1 2 3])]
    (assert (= [10 20 30] (seq (amap a i ret (* 10 (aget a i))))))
    (assert (= 6 (areduce a i ret 0 (+ ret (aget a i)))))
    (assert (= (seq a) (seq (to-array [1 2 3]))))
    (assert (= 42 (aset a 0 42)))
    (assert (not= (seq a) (seq (to-array [1 2 3]))))
    (assert (not= a (aclone a))))

  ;; sort
  (assert (= [1 2 3 4 5] (sort [5 3 1 4 2])))
  (assert (= [1 2 3 4 5] (sort < [5 3 1 4 2])))
  (assert (= [5 4 3 2 1] (sort > [5 3 1 4 2])))

  ;; sort-by
  (assert (= ["a" [ 1 2] "foo"] (sort-by count ["foo" "a" [1 2]])))
  (assert (= ["foo" [1 2] "a"] (sort-by count > ["foo" "a" [1 2]])))  

  ;; js->clj
  (assert (= {"a" 1, "b" 2} (js->clj (js* "{\"a\":1,\"b\":2}"))))
  (assert (= {:a 1, :b 2} (js->clj (js* "{\"a\":1,\"b\":2}") :keywordize-keys true)))
  (assert (= [[{:a 1, :b 2} {:a 1, :b 2}]]
               (js->clj (js* "[[{\"a\":1,\"b\":2}, {\"a\":1,\"b\":2}]]") :keywordize-keys true)))
  (assert (= [[{:a 1, :b 2} {:a 1, :b 2}]]
               (js->clj [[{:a 1, :b 2} {:a 1, :b 2}]])))

  ;; last
  (assert (= nil (last nil)))
  (assert (= 3 (last [1 2 3])))

  ;; dotimes
  (let [s (atom [])]
    (dotimes [n 5]
      (swap! s conj n))
    (assert (= [0 1 2 3 4] @s)))

  ;; doseq
  (let [v [1 2 3 4 5]
        s (atom ())]
    (doseq [n v] (swap! s conj n))
    (assert (= @s (reverse v))))
  
  ;; delay
  ;; (let [d (delay (. (js/Date.) (getTime)))]
  ;;   (assert (false? (realized? d)))
  ;;   (let [d2 (. (js/Date.) (getTime))]
  ;;     (assert (> d2 (deref d))))
  ;;   (assert (true? (realized? d)))
  ;;   (let [d3 (deref d)]
  ;;     (assert (= (deref d) d3))))

  ;; assoc
  (assert (= {1 2 3 4} (assoc {} 1 2 3 4)))
  (assert (= {1 2} (assoc {} 1 2)))
  (assert (= [42 2] (assoc [1 2] 0 42)))

  ;; dissoc
  (assert (= {} (dissoc {1 2 3 4} 1 3)))
  (assert (= {1 2} (dissoc {1 2 3 4} 3)))

  ;; disj
  (assert (= #{1 2 3} (disj #{1 2 3})))
  (assert (= #{1 2} (disj #{1 2 3} 3)))
  (assert (= #{1} (disj #{1 2 3} 2 3)))

  ;; memoize
  (let [f (memoize (fn [] (rand)))]
    (f)
    (assert (= (f) (f))))
  
  ;; find
  (assert (= (find {} :a) nil))
  (assert (= (find {:a 1} :a) [:a 1]))
  (assert (= (find {:a 1} :b) nil))
  (assert (= (find {:a 1 :b 2} :a) [:a 1]))
  (assert (= (find {:a 1 :b 2} :b) [:b 2]))
  (assert (= (find {:a 1 :b 2} :c) nil))
  (assert (= (find {} nil) nil))
  (assert (= (find {:a 1} nil) nil))
  (assert (= (find {:a 1 :b 2} nil) nil))
  (assert (= (find [1 2 3] 0) [0 1]))

  ;; mod,quot,rem
  (assert (= (quot 4 2) 2))
  (assert (= (quot 3 2) 1))
  (assert (= (quot 6 4) 1))
  (assert (= (quot 0 5) 0))
  (assert (= (quot 42 5) 8))
  (assert (= (quot 42 -5) -8))
  (assert (= (quot -42 -5) 8))
  (assert (= (quot 9 3) 3))
  (assert (= (quot 9 -3) -3))
  (assert (= (quot -9 3) -3))
  (assert (= (quot 2 -5) 0))
  (assert (= (quot -2 5) 0))
  (assert (= (quot 0 3) 0))
  (assert (= (quot 0 -3) 0))

  (assert (= (mod 4 2) 0))
  (assert (= (mod 3 2) 1))
  (assert (= (mod 6 4) 2))
  (assert (= (mod 0 5) 0))
  (assert (= (mod 4.5 2.0) 0.5))
  (assert (= (mod 42 5) 2))
  (assert (= (mod 9 3) 0))
  (assert (= (mod 9 -3) 0))
  (assert (= (mod -9 3) 0))
  (assert (= (mod -9 -3) 0))
  (assert (= (mod 0 3) 0))
  (assert (= (mod 3216478362187432 432143214) 120355456))

  (assert (= (rem 4 2) 0))
  (assert (= (rem 0 5) 0))
  (assert (= (rem 4.5 2.0) 0.5))
  (assert (= (rem 42 5) 2))
  (assert (= (rem 2 5) 2))
  (assert (= (rem 2 -5) 2))
  (assert (= (rem 0 3) 0))

  ;; group-by
  (let [d (group-by second {:a 1 :b 2 :c 1 :d 4 :e 1 :f 2})]
    (assert (= 3 (count (get d 1))))
    (assert (= 2 (count (get d 2))))
    (assert (= 1 (count (get d 4)))))

  (assert (= {1 2 3 4 5 6} (merge {1 2} {3 4} {5 6})))
  (assert (= {1 2 3 4} (merge {1 2} {3 4} nil)))

  ;; frequencies
  (assert (= {:a 3 :b 2} (frequencies [:a :b :a :b :a])))
  
  ;; reductions
  (assert (= [1 3 6 10 15] (reductions + [1 2 3 4 5])))

  ;; keep
  (assert (= [1 3 5 7 9] (keep #(if (odd? %) %) [1 2 3 4 5 6 7 8 9 10])))
  (assert (= [2 4 6 8 10] (keep #(if (even? %) %) [1 2 3 4 5 6 7 8 9 10])))

  ;; keep-indexed
  (assert (= [1 3 5 7 9] (keep-indexed #(if (odd? %1) %2) [0 1 2 3 4 5 6 7 8 9 10])))
  (assert (= [2 4 5] (keep-indexed #(if (pos? %2) %1) [-9 0 29 -7 45 3 -8])))

  ;; map-indexed
  (assert (= [[0 :a] [1 :b] [2 :c]] (map-indexed #(vector % %2) [:a :b :c])))

  ;; merge-with
  (assert (= '{"Foo" ("foo" "FOO" "fOo"), "Bar" ("bar" "BAR" "BAr"), "Baz" ["baz"], "Qux" ["qux" "quux"]}
             (merge-with concat
		  {"Foo" ["foo" "FOO"]
		   "Bar" ["bar" "BAR"]
                   "Baz" ["baz"]}
		  {"Foo" ["fOo"]
		   "Bar" ["BAr"]
                   "Qux" ["qux" "quux"]})))
  (assert (= {:a 111, :b 102, :c 13}
             (merge-with +
                         {:a 1 :b 2 :c 3}
                         {:a 10 :c 10}
                         {:a 100 :b 100})))

  (assert (= {:a 3, :b 102, :c 13}
             (apply merge-with [+
                                {:a 1 :b 100}
                                {:a 1 :b 2 :c 3}
                                {:a 1 :c 10}])))

  (assert (= '[a c e] (replace '[a b c d e] [0 2 4])))
  (assert (= [:one :zero :two :zero]
             (replace {0 :zero 1 :one 2 :two} '(1 0 2 0))))

  ;; split-at
  (assert (= [[1 2] [3 4 5]] (split-at 2 [1 2 3 4 5])))

  ;; split-with
  (assert (= [[1 2 3] [4 5]] (split-with (partial >= 3) [1 2 3 4 5])))

  ;; trampoline
  (assert (= 10000 (trampoline (fn f [n] (if (>= n 10000) n #(f (inc n)))) 0)))

  ;; vary-meta
  (assert (= {:a 1} (meta (vary-meta [] assoc :a 1))))
  (assert (= {:a 1 :b 2} (meta (vary-meta (with-meta [] {:b 2}) assoc :a 1))))

  (test-multimethods)
  :ok
  )

#_(js/print (assoc {} :a 1))



;; FF multimethods
(defn not-empty
  "If coll is empty, returns nil, else coll"
  [coll] (when (seq coll) coll))

(defn make-hierarchy
  "Creates a hierarchy object for use with derive, isa? etc."
  [] {:parents {} :descendants {} :ancestors {}})

(def
  ^{:private true}
  global-hierarchy (atom (make-hierarchy)))

(defn isa?
  "Returns true if (= child parent), or child is directly or indirectly derived from
  parent, either via a Java type inheritance relationship or a
  relationship established via derive. h must be a hierarchy obtained
  from make-hierarchy, if not supplied defaults to the global
  hierarchy"
  ([child parent] (isa? @global-hierarchy child parent))
  ([h child parent]
     (or (= child parent)
	 ;; (and (class? parent) (class? child)
         ;;    (. ^Class parent isAssignableFrom child))
	 (contains? ((:ancestors h) child) parent)
	 ;;(and (class? child) (some #(contains? ((:ancestors h) %) parent) (supers child)))
	 (and (vector? parent) (vector? child)
	      (= (count parent) (count child))
	      (loop [ret true i 0]
		(if (or (not ret) (= i (count parent)))
		  ret
		  (recur (isa? h (child i) (parent i)) (inc i))))))))

(defn parents
  "Returns the immediate parents of tag, either via a Java type
  inheritance relationship or a relationship established via derive. h
  must be a hierarchy obtained from make-hierarchy, if not supplied
  defaults to the global hierarchy"
  ([tag] (parents @global-hierarchy tag))
  ([h tag] (not-empty (get (:parents h) tag))))

(defn ancestors
  "Returns the immediate and indirect parents of tag, either via a Java type
  inheritance relationship or a relationship established via derive. h
  must be a hierarchy obtained from make-hierarchy, if not supplied
  defaults to the global hierarchy"
  ([tag] (ancestors @global-hierarchy tag))
  ([h tag] (not-empty (get (:ancestors h) tag))))

(defn descendants
  "Returns the immediate and indirect children of tag, through a
  relationship established via derive. h must be a hierarchy obtained
  from make-hierarchy, if not supplied defaults to the global
  hierarchy. Note: does not work on Java type inheritance
  relationships."
  ([tag] (descendants @global-hierarchy tag))
  ([h tag] (not-empty (get (:descendants h) tag))))

(defn derive
  "Establishes a parent/child relationship between parent and
  tag. Parent must be a namespace-qualified symbol or keyword and
  child can be either a namespace-qualified symbol or keyword or a
  class. h must be a hierarchy obtained from make-hierarchy, if not
  supplied defaults to, and modifies, the global hierarchy."
  ([tag parent]
   (assert (namespace parent))
   ;; (assert (or (class? tag) (and (instance? cljs.core.Named tag) (namespace tag))))
   (swap! global-hierarchy derive tag parent) nil)
  ([h tag parent]
   (assert (not= tag parent))
   ;; (assert (or (class? tag) (instance? cljs.core.Named tag)))
   ;; (assert (instance? cljs.core.INamed tag))
   ;; (assert (instance? cljs.core.INamed parent))
   (let [tp (:parents h)
         td (:descendants h)
         ta (:ancestors h)
         tf (fn [m source sources target targets]
              (reduce (fn [ret k]
                        (assoc ret k
                               (reduce conj (get targets k #{}) (cons target (targets target)))))
                      m (cons source (sources source))))]
     (or
      (when-not (contains? (tp tag) parent)
        (when (contains? (ta tag) parent)
          (throw (str tag "already has" parent "as ancestor")))
        (when (contains? (ta parent) tag)
          (throw (str "Cyclic derivation:" parent "has" tag "as ancestor")))
        {:parents (assoc (:parents h) tag (conj (get tp tag #{}) parent))
         :ancestors (tf (:ancestors h) tag td parent ta)
         :descendants (tf (:descendants h) parent ta tag td)})
      h))))

(defn underive
  "Removes a parent/child relationship between parent and
  tag. h must be a hierarchy obtained from make-hierarchy, if not
  supplied defaults to, and modifies, the global hierarchy."
  ([tag parent]
     ;; (alter-var-root #'global-hierarchy underive tag parent)
     (swap! global-hierarchy underive tag parent) nil)
  ([h tag parent]
    (let [parentMap (:parents h)
	  childsParents (if (parentMap tag)
			  (disj (parentMap tag) parent) #{})
	  newParents (if (not-empty childsParents)
		       (assoc parentMap tag childsParents)
		       (dissoc parentMap tag))
	  deriv-seq (flatten (map #(cons (first %) (interpose (first %) (second %)))
				       (seq newParents)))]
      (if (contains? (parentMap tag) parent)
	(reduce #(apply derive %1 %2) (make-hierarchy)
		(partition 2 deriv-seq))
	h))))

(defn- reset-cache
  [method-cache method-table cached-hierarchy hierarchy]
  (swap! method-cache (fn [_] (deref method-table)))
  (swap! cached-hierarchy (fn [_] (deref hierarchy))))

(defn- prefers*
  [x y prefer-table]
  (let [xprefs (@prefer-table x)]
    (or
     (when (and xprefs (xprefs y))
       true)
     (loop [ps (parents y)]
       (when (pos? (count ps))
	 (when (prefers* x (first ps) prefer-table)
	   true)
	 (recur (rest ps))))
     (loop [ps (parents x)]
       (when (pos? (count ps))
	 (when (prefers* (first ps) y prefer-table)
	   true)
	 (recur (rest ps))))
     false)))

(defn- dominates
  [x y prefer-table]
  (or (prefers* x y prefer-table) (isa? x y)))

(defn- find-and-cache-best-method
  [name dispatch-val hierarchy method-table prefer-table method-cache cached-hierarchy]
  (let [best-entry (reduce (fn [be [k _ :as e]]
			     (when (isa? dispatch-val k)
			       (let [be2 (if (or (nil? be) (dominates k (first be) prefer-table))
					   e
					   be)]
				 (when-not (dominates (first be2) k prefer-table)
				   (throw (str "Multiple methods in multimethod '" name
					       "' match dispatch value: " dispatch-val " -> " k
					       " and " (first be2) ", and neither is preferred")))
				 be2)))
			   nil @method-table)]
    (when best-entry
      (if (= @cached-hierarchy @hierarchy)
	(do
	  (swap! method-cache assoc dispatch-val (second best-entry))
	  (second best-entry))
	(do
	  (reset-cache method-cache method-table cached-hierarchy hierarchy)
	  (find-and-cache-best-method name dispatch-val hierarchy method-table prefer-table
				      method-cache cached-hierarchy))))))

(defprotocol IMultiFn
  (-reset [mf])
  (-add-method [mf dispatch-val method])
  (-remove-method [mf dispatch-val])
  (-prefer-method [mf dispatch-val dispatch-val-y])
  (-get-method [mf dispatch-val])
  (-methods [mf])
  (-prefers [mf])
  (-invoke [mf args]))

(defn- do-invoke
  [mf dispatch-fn & args]
  (let [fargs (flatten args)
	dispatch-val (apply dispatch-fn fargs)
	target-fn (-get-method mf dispatch-val)]
    (when-not target-fn
      (throw (str "No method in multimethod '" name "' for dispatch value: " dispatch-val)))
    (apply target-fn fargs)))

(deftype MultiFn [name dispatch-fn default-dispatch-val hierarchy
    		  method-table prefer-table method-cache cached-hierarchy]
  IMultiFn
  (-reset [mf]
    (swap! method-table (fn [mf] {}))
    (swap! method-cache (fn [mf] {}))
    (swap! prefer-table (fn [mf] {}))
    (swap! cached-hierarchy (fn [mf] nil))
    mf)

  (-add-method [mf dispatch-val method]
    (swap! method-table assoc dispatch-val method)
    (reset-cache method-cache method-table cached-hierarchy hierarchy)
    mf)

  (-remove-method [mf dispatch-val]
    (swap! method-table dissoc dispatch-val)
    (reset-cache method-cache method-table cached-hierarchy hierarchy)
    mf)

  (-get-method [mf dispatch-val]
    (when-not (= @cached-hierarchy @hierarchy)
      (reset-cache method-cache method-table cached-hierarchy hierarchy))
    (if-let [target-fn (@method-cache dispatch-val)]
      target-fn
      (if-let [target-fn (find-and-cache-best-method name dispatch-val hierarchy method-table
						     prefer-table method-cache cached-hierarchy)]
	target-fn
	(@method-table default-dispatch-val))))
  
  (-prefer-method [mf dispatch-val-x dispatch-val-y]
    (when (prefers* dispatch-val-x dispatch-val-y prefer-table)
      (throw (str "Preference conflict in multimethod '" name "': " dispatch-val-y
		  " is already preferred to " dispatch-val-x)))
    (swap! prefer-table
	   (fn [old]
	     (assoc old dispatch-val-x
		    (conj (get old dispatch-val-x #{})
			  dispatch-val-y))))
    (reset-cache method-cache method-table cached-hierarchy hierarchy))

  (-methods [mf] @method-table)
  (-prefers [mf] @prefer-table)

  (-invoke [mf args] (do-invoke mf dispatch-fn args)))

;; (defn- multimethod-invoker
;;   ;;[_ & args] (-invoke (js* "this") args)
  
;;   ([_ a1] (-invoke (js* "this") [a1]))
;;   ([_ a1 a2] (-invoke (js* "this") [a1 a2]))
;;   ([_ a1 a2 a3] (-invoke (js* "this") [a1 a2 a3]))
;;   ([_ a1 a2 a3 a4] (-invoke (js* "this") [a1 a2 a3 a4]))
;;   ([_ a1 a2 a3 a4 a5] (-invoke (js* "this") [a1 a2 a3 a4 a5]))
;;   ([_ a1 a2 a3 a4 a5 a6] (-invoke (js* "this") [a1 a2 a3 a4 a5 a6]))
;;   ([_ a1 a2 a3 a4 a5 a6 a7] (-invoke (js* "this") [a1 a2 a3 a4 a5 a6 a7]))
;;   ([_ a1 a2 a3 a4 a5 a6 a7 a8] (-invoke (js* "this") [a1 a2 a3 a4 a5 a6 a7 a8]))
;;   ([_ a1 a2 a3 a4 a5 a6 a7 a8 a9] (-invoke (js* "this") [a1 a2 a3 a4 a5 a6 a7 a8 a9]))
;;   ([_ a1 a2 a3 a4 a5 a6 a7 a8 a9 a10] (-invoke (js* "this") [a1 a2 a3 a4 a5 a6 a7 a8 a9 a10]))
;;   ([_ a1 a2 a3 a4 a5 a6 a7 a8 a9 a10 a11]
;;      (-invoke (js* "this") [a1 a2 a3 a4 a5 a6 a7 a8 a9 a10 a11]))
;;   ([_ a1 a2 a3 a4 a5 a6 a7 a8 a9 a10 a11 a12]
;;      (-invoke (js* "this") [a1 a2 a3 a4 a5 a6 a7 a8 a9 a10 a11 a12]))
;;   ([_ a1 a2 a3 a4 a5 a6 a7 a8 a9 a10 a11 a12 a13]
;;      (-invoke (js* "this") [a1 a2 a3 a4 a5 a6 a7 a8 a9 a10 a11 a12 a13]))
;;   ([_ a1 a2 a3 a4 a5 a6 a7 a8 a9 a10 a11 a12 a13 a14]
;;      (-invoke (js* "this") [a1 a2 a3 a4 a5 a6 a7 a8 a9 a10 a11 a12 a13 a14]))
;;   ([_ a1 a2 a3 a4 a5 a6 a7 a8 a9 a10 a11 a12 a13 a14 a15]
;;      (-invoke (js* "this") [a1 a2 a3 a4 a5 a6 a7 a8 a9 a10 a11 a12 a13 a14 a15]))  
;;   ([_ a1 a2 a3 a4 a5 a6 a7 a8 a9 a10 a11 a12 a13 a14 a15 a16]
;;      (-invoke (js* "this") [a1 a2 a3 a4 a5 a6 a7 a8 a9 a10 a11 a12 a13 a14 a15 a16]))
;;   ([_ a1 a2 a3 a4 a5 a6 a7 a8 a9 a10 a11 a12 a13 a14 a15 a16 a17]
;;      (-invoke (js* "this") [a1 a2 a3 a4 a5 a6 a7 a8 a9 a10 a11 a12 a13 a14 a15 a16 a17]))  
;;   ([_ a1 a2 a3 a4 a5 a6 a7 a8 a9 a10 a11 a12 a13 a14 a15 a16 a17 a18]
;;      (-invoke (js* "this") [a1 a2 a3 a4 a5 a6 a7 a8 a9 a10 a11 a12 a13 a14 a15 a16 a17 a18]))
;;   ([_ a1 a2 a3 a4 a5 a6 a7 a8 a9 a10 a11 a12 a13 a14 a15 a16 a17 a18 a19]
;;      (-invoke (js* "this") [a1 a2 a3 a4 a5 a6 a7 a8 a9 a10 a11 a12 a13 a14 a15 a16 a17 a18 a19]))
;;   ([_ a1 a2 a3 a4 a5 a6 a7 a8 a9 a10 a11 a12 a13 a14 a15 a16 a17 a18 a19 a20]
;;      (-invoke (js* "this") [a1 a2 a3 a4 a5 a6 a7 a8 a9 a10 a11 a12 a13 a14 a15 a16 a17 a18 a19 a20]))  
;;   ;; ([_ a1 a2 a3 a4 a5 a6 a7 a8 a9 a10 a11 a12 a13 a14 a15 a16 a17 a18 a19 a20 & args]
;;   ;;    (-invoke (js* "this") (concat [_ a1 a2 a3 a4 a5 a6 a7 a8 a9 a10 a11 a12 a13 a14 a15 a16 a17 a18 a19 a20]
;;   ;; 				   args)))
;;   )

(set! cljs.core.MultiFn.prototype.call
      ;;multimethod-invoker
      (fn [_ & args] (-invoke (js* "this") args))
      )

(defn remove-all-methods
  "Removes all of the methods of multimethod."
 [multifn]
 (-reset multifn))

(defn remove-method
  "Removes the method of multimethod associated with dispatch-value."
 [multifn dispatch-val]
 (-remove-method multifn dispatch-val))

(defn prefer-method
  "Causes the multimethod to prefer matches of dispatch-val-x over dispatch-val-y 
   when there is a conflict"
  [multifn dispatch-val-x dispatch-val-y]
  (-prefer-method multifn dispatch-val-x dispatch-val-y))

(defn methods
  "Given a multimethod, returns a map of dispatch values -> dispatch fns"
  [multifn] (-methods multifn))

(defn get-method
  "Given a multimethod and a dispatch value, returns the dispatch fn
  that would apply to that value, or nil if none apply and no default"
  [multifn dispatch-val] (-get-method multifn dispatch-val))

(defn prefers
  "Given a multimethod, returns a map of preferred value -> set of other values"
  [multifn] (-prefers multifn))


(defn- test-multimethods
  []
  (swap! global-hierarchy make-hierarchy)

  ;; hierarchy tests
  (derive ::rect ::shape)
  (derive ::square ::rect)

  (assert (= #{:user/shape} (parents ::rect)))
  (assert (= #{:user/rect :user/shape} (ancestors ::square)))
  (assert (= #{:user/rect :user/square} (descendants ::shape)))
  (assert (true? (isa? 42 42)))
  (assert (true? (isa? ::square ::shape)))

  (derive cljs.core.ObjMap ::collection)
  (derive cljs.core.Set ::collection)
  (assert (true? (isa? cljs.core.ObjMap ::collection)))
  (assert (true? (isa? cljs.core.Set ::collection)))
  (assert (false? (isa? cljs.core.IndexedSeq ::collection)))
  ;; ?? (isa? String Object)
  (assert (true? (isa? [::square ::rect] [::shape ::shape])))
  ;; ?? (ancestors java.util.ArrayList)
  
  ;; ?? isa? based dispatch tests

  ;; prefer-method test
  (defmulti bar (fn [x y] [x y]))
  (defmethod bar [::rect ::shape] [x y] :rect-shape)
  (defmethod bar [::shape ::rect] [x y] :shape-rect)
  
  ;;(bar ::rect ::rect)
  ;; -> java.lang.IllegalArgumentException:
  ;;  Multiple methods match dispatch value:
  ;;  [:user/rect :user/rect] -> [:user/rect :user/shape]
  ;;  and [:user/shape :user/rect],
  ;;  and neither is preferred

  (assert (zero? (count (prefers bar))))
  (prefer-method bar [::rect ::shape] [::shape ::rect])
  (assert (= 1 (count (prefers bar))))
  (assert (= :rect-shape (bar ::rect ::rect)))
  (assert (= :rect-shape (apply (-get-method bar [::rect ::shape]) [::rect ::shape])))

  ;; general tests
  (defmulti foo (fn [& args] (first args)))
  (defmethod foo :a [& args] :a-return)
  (defmethod foo :default [& args] :default-return)
  (assert (= :a-return (foo :a)))
  (assert (= :default-return (foo 1)))

  ;; (defmulti area :Shape)
  ;; (defn rect [wd ht] {:Shape :Rect :wd wd :ht ht})
  ;; (defn circle [radius] {:Shape :Circle :radius radius})
  ;; (defmethod area :Rect [r]
  ;;   (* (:wd r) (:ht r)))
  ;; (defmethod area :Circle [c]
  ;;   (*  Math/PI (* (:radius c) (:radius c))))
  ;; (defmethod area :default [x] :oops)
  ;; (def r (rect 4 13))
  ;; (def c (circle 12))

  ;; (assert (= 52 (area r)))
  ;; ;;(assert (= 452.3893421169302 (area c)))
  ;; (assert (= :oops (area {})))

  (assert (= 2 (count (methods bar))))
  (remove-method bar [::rect ::shape])
  (assert (= 1 (count (methods bar))))
  (remove-all-methods bar)
  (assert (zero? (count (methods bar))))
  
  )
=======
   {} coll))
>>>>>>> e0839473
<|MERGE_RESOLUTION|>--- conflicted
+++ resolved
@@ -2901,614 +2901,7 @@
    (fn [ret x]
      (let [k (f x)]
        (assoc ret k (conj (get ret k []) x))))
-<<<<<<< HEAD
    {} coll))
-
-;;;;;;;;;;;;;;;;;;;;;;;;;;;;;; Tests ;;;;;;;;;;;;;;;;
-(declare test-multimethods)
-
-(defn ^{:export true} test-stuff []
-  (assert (= [4 3 2 1 0] (loop [i 0 j ()]
-                 (if (< i 5)
-                   (recur (inc i) (conj j (fn [] i)))
-                   (map #(%) j)))))
-
-  (assert (= [[1 1] [1 2] [1 3] [2 1] [2 2] [2 3]]
-             (map #(%) (for [i [1 2] j [1 2 3]] (fn [] [i j])))))
-  
-  (assert (= 2 (:b {:a 1 :b 2})))
-  (assert (= 2 ('b '{:a 1 b 2})))
-  (assert (= 2 ({:a 1 :b 2} :b)))
-  (assert (= 2 ({1 1 2 2} 2)))
-  (assert (= 2 (#{1 2 3} 2)))
-  
-  (assert (= "baz" (name 'foo/bar/baz)))
-  (assert (= "foo/bar" (namespace 'foo/bar/baz)))
-  (assert (= "baz" (name :foo/bar/baz)))
-  ;(assert (= "foo/bar" (namespace :foo/bar/baz)))
-
-  (assert (= {:a :b} (get {[1 2 3] {:a :b}, 4 5} [1 2 3])))
-  (assert (= :a (nth [:a :b :c :d] 0)))
-  (assert (not (= {:a :b :c nil} {:a :b :d nil})))
-  (assert (= (list 3 2 1) [3 2 1]))
-  (assert (= [3 2 1] (seq (array 3 2 1))))
-  (assert (= () (rest nil)))
-  (assert (= () (rest [1])))
-  (assert (= () (rest (array 1))))
-  (assert (= {"x" "y"} (meta ^{"x" "y"} [])))
-  (assert (= {:a :b} (dissoc {:a :b :c :d} :c)))
-  (assert (= (hash-map :foo 5)
-             (assoc (cljs.core.ObjMap. nil (array) (js-obj)) :foo 5)))
-
-  (assert (= "[1 true {:a 2, :b 42} #<Array [3, 4]>]"
-             (pr-str [1 true {:a 2 :b 42} (array 3 4)])))
-
-  ;;this fails in v8 - why?
-  ;(assert (= "symbol\"'string" (pr-str (str 'symbol \" \' "string"))))
-
-  (assert (not (= "one" "two")))
-  (assert (= 3 (-count "abc")))
-  (assert (= 4 (-count (array 1 2 3 4))))
-  (assert (= "c" (-nth "abc" 2)))
-  (assert (= "quux" (-nth "abc" 3 "quux")))
-  (assert (= 1 (-nth (array 1 2 3 4) 0)))
-  (assert (= "val" (-nth (array 1 2 3 4) 4 "val")))
-  (assert (= "b" (-lookup "abc" 1)))
-  (assert (= "harriet" (-lookup "abcd" 4 "harriet")))
-  (assert (= 4 (-lookup (array 1 2 3 4) 3)))
-  (assert (= "zot" (-lookup (array 1 2 3 4) 4 "zot")))
-  (assert (= 10 (-reduce (array 1 2 3 4) +)))
-  (assert (= 20 (-reduce (array 1 2 3 4) + 10)))
-  (assert (= "cabd" (let
-                        [jumble (fn [a b] (str (apply str (reverse (str a))) b))]
-                      (-reduce "abcd" jumble))))
-  (assert (= "cafrogbd" (let
-                            [jumble (fn [a b] (str (apply str (reverse (str a))) b))]
-                          (-reduce "abcd" jumble "frog"))))
-  (assert (= [0 0 1 0 1]
-               [(bit-and 1 0)
-                (bit-and 0 0)
-                (bit-and 1 1)
-                (bit-and 42 1)
-                (bit-and 41 1)]))
-  (assert (= [1 0 1 43 41]
-               [(bit-or 1 0)
-                (bit-or 0 0)
-                (bit-or 1 1)
-                (bit-or 42 1)
-                (bit-or 41 1)]))
-  (assert (= [1 0 0 42 40]
-               [(bit-and-not 1 0)
-                (bit-and-not 0 0)
-                (bit-and-not 1 1)
-                (bit-and-not 42 1)
-                (bit-and-not 41 1)]))
-  (assert (= [0 2 968 16649 0]
-               [(bit-clear 1 0)
-                (bit-clear 2 0)
-                (bit-clear 1000 5)
-                (bit-clear 16713 6)
-                (bit-clear 1024 10)]))
-  (assert (= [0 0 992 18761 0]
-               [(bit-flip 1 0)
-                (bit-flip 2 1)
-                (bit-flip 1000 3)
-                (bit-flip 16713 11)
-                (bit-flip 1024 10)]))
-  (assert (= [-2 -3 999 -16714 -1025]
-               [(bit-not 1)
-                (bit-not 2)
-                (bit-not -1000)
-                (bit-not 16713)
-                (bit-not 1024)]))
-  (assert (= [1 2 1000 18761 1024]
-               [(bit-set 1 0)
-                (bit-set 2 1)
-                (bit-set 1000 3)
-                (bit-set 16713 11)
-                (bit-set 1024 10)]))
-  (assert (= [true true true false true]
-               [(bit-test 1 0)
-                (bit-test 2 1)
-                (bit-test 1000 3)
-                (bit-test 16713 11)
-                (bit-test 1024 10)]))
-  (assert (= [true false true false false false]
-             [(true? true)
-              (true? false)
-              (false? false)
-              (false? true)
-              (true? js/undefined)
-              (false? js/undefined)]))
-  ;; apply
-  (assert (= 0 (apply + nil)))
-  (assert (= 0 (apply + (list))))
-  (assert (= 1 (apply + (list 1))))
-  (assert (= 3 (apply + 1 (list 2))))
-  (assert (= 7 (apply + 1 2 (list 4))))
-  (assert (= 15 (apply + 1 2 4 (list 8))))
-  (assert (= 31 (apply + 1 2 4 8 (list 16))))
-  (assert (= 63 (apply + 1 2 4 8 16 (list 32))))
-  (assert (= 127 (apply + 1 2 4 8 16 (list 32 64))))
-  (assert (= 4950 (apply + (take 100 (iterate inc 0)))))
-  (assert (= () (apply list [])))
-  (assert (= [1 2 3] (apply list [1 2 3])))
-  (assert (= 6 (apply apply [+ [1 2 3]])))
-  ;; apply with infinite sequence
-  (assert (= 3 (apply (fn [& args]
-                        (+ (nth args 0)
-                           (nth args 1)
-                           (nth args 2)))
-                      (iterate inc 0))))
-  (assert (= [0 1 2 3 4] (take 5 (apply (fn [& m] m) (iterate inc 0)))))
-  (assert (= [1 2 3 4 5] (take 5 (apply (fn [x & m] m) (iterate inc 0)))))
-  (assert (= [2 3 4 5 6] (take 5 (apply (fn [x y & m] m) (iterate inc 0)))))
-  (assert (= [3 4 5 6 7] (take 5 (apply (fn [x y z & m] m) (iterate inc 0)))))
-  (assert (= [4 5 6 7 8] (take 5 (apply (fn [x y z a & m] m) (iterate inc 0)))))
-  (assert (= [5 6 7 8 9] (take 5 (apply (fn [x y z a b & m] m) (iterate inc 0)))))
-  ;; apply arity tests
-  (let [single-arity-non-variadic (fn [x y z] [z y x])
-        multiple-arity-non-variadic (fn ([x] x) ([x y] [y x]) ([x y z] [z y x]))
-        single-arity-variadic-fixedargs (fn [x y & more] [more y x])
-        single-arity-variadic-nofixedargs (fn [& more] more)
-        multiple-arity-variadic (fn ([x] x) ([x y] [y x]) ([x y & more] [more y x]))]
-    (assert (= [3 2 1] (apply single-arity-non-variadic [1 2 3])))
-    (assert (= [3 2 1] (apply single-arity-non-variadic 1 [2 3])))
-    (assert (= [3 2 1] (apply single-arity-non-variadic 1 2 [3])))
-    (assert (= 42 (apply multiple-arity-non-variadic [42])))
-    (assert (= [2 1] (apply multiple-arity-non-variadic [1 2])))
-    (assert (= [2 1] (apply multiple-arity-non-variadic 1 [2])))
-    (assert (= [3 2 1] (apply multiple-arity-non-variadic [1 2 3])))
-    (assert (= [3 2 1] (apply multiple-arity-non-variadic 1 [2 3])))
-    (assert (= [3 2 1] (apply multiple-arity-non-variadic 1 2 [3])))
-    (assert (= [[3 4 5] 2 1] (apply single-arity-variadic-fixedargs [1 2 3 4 5])))
-    (assert (= [[3 4 5] 2 1] (apply single-arity-variadic-fixedargs 1 [2 3 4 5])))
-    (assert (= [[3 4 5] 2 1] (apply single-arity-variadic-fixedargs 1 2 [3 4 5])))
-    (assert (= [[3 4 5] 2 1] (apply single-arity-variadic-fixedargs 1 2 3 [4 5])))
-    (assert (= [[3 4 5] 2 1] (apply single-arity-variadic-fixedargs 1 2 3 4 [5])))
-    (assert (= [3 4 5] (take 3 (first (apply single-arity-variadic-fixedargs (iterate inc 1))))))
-    (assert (= [2 1] (rest (apply single-arity-variadic-fixedargs (iterate inc 1)))))
-    (assert (= [1 2 3 4 5] (apply single-arity-variadic-nofixedargs [1 2 3 4 5])))
-    (assert (= [1 2 3 4 5] (apply single-arity-variadic-nofixedargs 1 [2 3 4 5])))
-    (assert (= [1 2 3 4 5] (apply single-arity-variadic-nofixedargs 1 2 [3 4 5])))
-    (assert (= [1 2 3 4 5] (apply single-arity-variadic-nofixedargs 1 2 3 [4 5])))
-    (assert (= [1 2 3 4 5] (apply single-arity-variadic-nofixedargs 1 2 3 4 [5])))
-    (assert (= [1 2 3 4 5] (take 5 (apply single-arity-variadic-nofixedargs (iterate inc 1)))))
-    (assert (= 42 (apply multiple-arity-variadic [42])))
-    (assert (= [2 1] (apply multiple-arity-variadic [1 2])))
-    (assert (= [2 1] (apply multiple-arity-variadic 1 [2])))
-    (assert (= [[3 4 5] 2 1] (apply multiple-arity-variadic [1 2 3 4 5])))
-    (assert (= [[3 4 5] 2 1] (apply multiple-arity-variadic 1 [2 3 4 5])))
-    (assert (= [[3 4 5] 2 1] (apply multiple-arity-variadic 1 2 [3 4 5])))
-    (assert (= [[3 4 5] 2 1] (apply multiple-arity-variadic 1 2 3 [4 5])))
-    (assert (= [[3 4 5] 2 1] (apply multiple-arity-variadic 1 2 3 4 [5])))
-    (assert (= [3 4 5] (take 3 (first (apply multiple-arity-variadic (iterate inc 1))))))
-    (assert (= [2 1] (rest (apply multiple-arity-variadic (iterate inc 1))))))
-  (let [a (atom 0)]
-    (assert (= 0 (deref a)))
-    (assert (= 1 (swap! a inc)))
-    (assert (= false (compare-and-set! a 0 42)))
-    (assert (= true (compare-and-set! a 1 7)))
-    (assert (nil? (meta a)))
-    (assert (nil? (get-validator a))))
-  (let [a (atom 0)]
-    (assert (= 1 (swap! a + 1)))
-    (assert (= 4 (swap! a + 1 2)))
-    (assert (= 10 (swap! a + 1 2 3)))
-    (assert (= 20 (swap! a + 1 2 3 4))))
-  (let [a (atom [1] :validator coll? :meta {:a 1})]
-    (assert (= coll? (get-validator a)))
-    (assert (= {:a 1} (meta a)))
-    (alter-meta! a assoc :b 2)
-    (assert (= {:a 1 :b 2} (meta a))))
-  (assert (nil? (empty nil)))
-  (let [e-lazy-seq (empty (with-meta (lazy-seq (cons :a nil)) {:b :c}))]
-    (assert (seq? e-lazy-seq))
-    (assert (empty? e-lazy-seq))
-    (assert (= {:b :c} (meta e-lazy-seq))))
-  (let [e-list (empty '^{:b :c} (1 2 3))]
-    (assert (seq? e-list))
-    (assert (empty? e-list)))
-  (let [e-elist (empty '^{:b :c} ())]
-    (assert (seq? e-elist))
-    (assert (empty? e-elist))
-    (assert (= :c (get (meta e-elist) :b))))
-  (let [e-cons (empty (with-meta (cons :a nil) {:b :c}))]
-    (assert (seq? e-cons))
-    (assert (empty? e-cons))
-    (assert (= {:b :c} (meta e-cons))))
-  (let [e-vec (empty ^{:b :c} [:a :d :g])]
-    (assert (vector? e-vec))
-    (assert (empty? e-vec))
-    (assert (= {:b :c} (meta e-vec))))
-  (let [e-omap (empty ^{:b :c} {:a :d :g :h})]
-    (assert (map? e-omap))
-    (assert (empty? e-omap))
-    (assert (= {:b :c} (meta e-omap))))
-  (let [e-hmap (empty ^{:b :c} {[1 2] :d :g :h})]
-    (assert (map? e-hmap))
-    (assert (empty? e-hmap))
-    (assert (= {:b :c} (meta e-hmap))))
-
-  ;;this fails in v8 advanced mode - what's e? 
-  #_(let [a (atom nil)]
-    (assert (= 1 (try* 1)))
-    (assert (= 2 (try* 1 (throw 3) (catch e 2))))
-    (assert (= 3 (try* 1 (throw 3) (catch e e))))
-    (assert (= 1 (try* 1 (finally (reset! a 42)))))
-    (assert (= 42 (deref a))))
-
-  (let [a (atom nil)]
-    (assert (= 1 (try 1)))
-    (assert (= 2 (try 1 (throw (js/Error.)) (catch js/Error e 2))))
-    (assert (= 2 (try 1 (throw (js/Error.)) (catch js/Error e 1 2))))
-    (assert (= 1 (try 1 (finally (reset! a 42)))))
-    (assert (= 42 (deref a))))
-  
-  (assert (= [3] (nthnext [1 2 3] 2)))
-  (let [v [1 2 3]]
-    (assert (= v (for [e v] e)))
-    (assert (= [[1 1] [2 4] [3 9]] (for [e v :let [m (* e e)]] [e m])))
-    (assert (= [1 2] (for [e v :while (< e 3)] e)))
-    (assert (= [3] (for [e v :when (> e 2)] e)))
-    (assert (= [[1 1] [2 4]] (for [e v :while (< e 3) :let [m (* e e)]] [e m]))))
-  (assert (not= 1 2))
-  (assert (not (not= 1 1)))
-  (assert (not (not-empty [])))
-  (assert (boolean (not-empty [1 2 3])))
-  (assert (= "joel" (min-key count "joel" "tom servo" "crooooooooow")))
-  (assert (= "crooooooooow" (max-key count "joel" "tom servo" "crooooooooow")))
-  (assert (= (partition-all 4 [1 2 3 4 5 6 7 8 9])
-             [[1 2 3 4] [5 6 7 8] [9]]))
-  (assert (= (partition-all 4 2 [1 2 3 4 5 6 7 8 9])
-             [[1 2 3 4] [3 4 5 6] [5 6 7 8] [7 8 9] [9]]))
-  (assert (= [true true] (take-while true? [true true 2 3 4])))
-  (assert (= [[true true] [false false false] [true true]]
-             (partition-by true? [true true false false false true true])))
-  (assert (= [0 2 4 6 8 10] (take-nth 2 [0 1 2 3 4 5 6 7 8 9 10])))
-  (let [a10 (partial + 10)
-        a20 (partial + 10 10)
-        a21 (partial + 10 10 1)
-        a22 (partial + 10 5  4 3)
-        a23 (partial + 10 5  4 3 1)]
-    (assert (= 110 (a10 100)))
-    (assert (= 120 (a20 100)))
-    (assert (= 121 (a21 100)))
-    (assert (= 122 (a22 100)))
-    (assert (= 123 (a23 100))))
-  (let [n2 (comp first rest)
-        n3 (comp first rest rest)
-        n4 (comp first rest rest rest)
-        n5 (comp first rest rest rest rest)
-        n6 (comp first rest rest rest rest rest)]
-    (assert (= 2 (n2 [1 2 3 4 5 6 7])))
-    (assert (= 3 (n3 [1 2 3 4 5 6 7])))
-    (assert (= 4 (n4 [1 2 3 4 5 6 7])))
-    (assert (= 5 (n5 [1 2 3 4 5 6 7])))
-    (assert (= 6 (n6 [1 2 3 4 5 6 7]))))
-  (let [sf (some-fn number? keyword? symbol?)]
-    (assert (sf :foo 1))
-    (assert (sf :foo))
-    (assert (sf 'bar 1))
-    (assert (not (sf [] ()))))
-  (let [ep (every-pred number? zero?)]
-    (assert (ep 0 0 0))
-    (assert (not (ep 1 2 3 0))))
-  (assert ((complement number?) :foo))
-  (assert (= [1 [2 3] [1 2 3]] ((juxt first rest seq) [1 2 3])))
-  (assert (= 5 (max 1 2 3 4 5)))
-  (assert (= 5.5 (max 1 2 3 4 5 5.5)))
-  (assert (= 1 (min 5 4 3 2 1)))
-  (assert (= 0.5 (min 5 4 3 0.5 2 1)))
-  (let [x (array 1 2 3)]
-    (set! (.foo x) :hello)
-    (assert (= (.foo x) :hello)))
-
-  (assert (set []))
-  (assert (= #{} (set [])))
-
-  (assert (= #{"foo"} (set ["foo"])))
-  (assert (= #{1 2 3} #{1 3 2}))
-  (assert (= #{#{1 2 3} [4 5 6] {7 8} 9 10}
-             #{10 9 [4 5 6] {7 8} #{1 2 3}}))
-  (assert (not (= #{nil [] {} 0 #{}} #{})))
-  (assert (= (count #{nil [] {} 0 #{}}) 5))
-  (assert (= (conj #{1} 1) #{1}))
-  (assert (= (conj #{1} 2) #{2 1}))
-  (assert (= #{} (-empty #{1 2 3 4})))
-  (assert (= (reduce + #{1 2 3 4 5}) 15))
-  (assert (= 4 (get #{1 2 3 4} 4)))
-  (assert (contains? #{1 2 3 4} 4))
-  (assert (contains? #{[] nil 0 {} #{}} {}))
-  (assert (contains? #{[1 2 3]} [1 2 3]))
-  (assert (not (contains? (-disjoin #{1 2 3} 3) 3)))
-  (assert (neg? -1))
-  (assert (not (neg? 1)))
-  (assert (neg? -1.765))
-  (assert (not (neg? 0)))
-  (assert (= [true false true false true false true false]
-             (map integer?
-                  [1 1.00001 0x7e7 [] (- 88 1001991881) :foo 0 "0"])))
-  (assert (= [true false true false true false]
-             (map odd? [1 2 3 4 -1 0])))
-  (assert (= [true false true false true true]
-             (map even? [2 3 4 5 -2 0])))
-  (assert (contains? {:a 1 :b 2} :a))
-  (assert (not (contains? {:a 1 :b 2} :z)))
-  (assert (contains? [5 6 7] 1))
-  (assert (contains? [5 6 7] 2))
-  (assert (not (contains? [5 6 7] 3)))
-  (assert (contains? (to-array [5 6 7]) 1))
-  (assert (contains? (to-array [5 6 7]) 2))
-  (assert (not (contains? (to-array [5 6 7]) 3)))
-  (assert (not (contains? nil 42)))
-  (assert (contains? "f" 0))
-  (assert (not (contains? "f" 55)))
-  (assert (distinct? 1 2 3))
-  (assert (not (distinct? 1 2 3 1)))
-
-  ;; distinct
-  (assert (= (distinct ()) ()))
-  (assert (= (distinct '(1)) '(1)))
-  (assert (= (distinct '(1 2 3 1 1 1)) '(1 2 3)))
-  (assert (= (distinct [1 1 1 2]) '(1 2)))
-  (assert (= (distinct [1 2 1 2]) '(1 2)))
-  (assert (= (distinct "a") ["a"]))
-  (assert (= (distinct "abcabab") ["a" "b" "c"]))
-  (assert (= (distinct ["abc" "abc"]) ["abc"]))
-  (assert (= (distinct [nil nil]) [nil]))
-  (assert (= (distinct [0.0 0.0]) [0.0]))
-  (assert (= (distinct ['sym 'sym]) '[sym]))
-  (assert (= (distinct [:kw :kw]) [:kw]))
-  (assert (= (distinct [42 42]) [42]))
-  (assert (= (distinct [[] []]) [[]]))
-  (assert (= (distinct ['(1 2) '(1 2)]) '[(1 2)]))
-  (assert (= (distinct [() ()]) [()]))
-  (assert (= (distinct [[1 2] [1 2]]) [[1 2]]))
-  (assert (= (distinct [{:a 1 :b 2} {:a 1 :b 2}]) [{:a 1 :b 2}]))
-  (assert (= (distinct [{} {}]) [{}]))
-  (assert (= (distinct [#{1 2} #{1 2}]) [#{1 2}]))
-  (assert (= (distinct [#{} #{}]) [#{}]))
-
-                                        ;regexps
-  ;;these fail in v8 - why?
-  ;(assert (= (str (re-pattern "f(.)o")) (str (js* "/f(.)o/"))))
-  ;(assert (= (re-find (re-pattern "foo") "foo bar foo baz foo zot") "foo"))
-  ;(assert (= (re-find (re-pattern "f(.)o") "foo bar foo baz foo zot") ["foo" "o"]))
-  ;(assert (= (re-matches (re-pattern "foo") "foo") "foo"))
-  ;(assert (= (re-matches (re-pattern "foo") "foo bar foo baz foo zot") nil))
-  ;(assert (= (re-matches (re-pattern "foo.*") "foo bar foo baz foo zot") "foo bar foo baz foo zot"))
-  ;(assert (= (re-seq (re-pattern "foo") "foo bar foo baz foo zot") (list "foo" "foo" "foo")))
-  ;(assert (= (re-seq (re-pattern "f(.)o") "foo bar foo baz foo zot") (list ["foo" "o"] ["foo" "o"] ["foo" "o"])))
-
-  ;; destructuring
-  (assert (= [2 1] (let [[a b] [1 2]] [b a])))
-  (assert (= #{1 2} (let [[a b] [1 2]] #{a b})))
-  (assert (= [1 2] (let [{a :a b :b} {:a 1 :b 2}] [a b])))
-  (assert (= [1 2] (let [{:keys [a b]} {:a 1 :b 2}] [a b])))
-  (assert (= [1 2 [1 2]] (let [[a b :as v] [1 2]] [a b v])))
-  (assert (= [1 42] (let [{:keys [a b] :or {b 42}} {:a 1}] [a b])))
-  (assert (= [1 nil] (let [{:keys [a b] :or {c 42}} {:a 1}] [a b])))
-  (assert (= [2 1] (let [[a b] '(1 2)] [b a])))
-  (assert (= {1 2} (let [[a b] [1 2]] {a b})))
-  (assert (= [2 1] (let [[a b] (seq [1 2])] [b a])))
-
-  ;; update-in
-  (assert (= {:foo {:bar {:baz 1}}}
-             (update-in {:foo {:bar {:baz 0}}} [:foo :bar :baz] inc)))
-  (assert (= {:foo 1 :bar 2 :baz 10}
-             (update-in {:foo 1 :bar 2 :baz 3} [:baz] + 7)))
-  (assert (= [{:foo 1, :bar 2} {:foo 1, :bar 3}]
-               (update-in [{:foo 1 :bar 2}, {:foo 1 :bar 2}] [1 :bar] inc)))
-  (assert (= [{:foo {:bar 2}} {:foo {:bar 3}}]
-               (update-in [{:foo {:bar 2}}, {:foo {:bar 2}}] [1 :foo :bar] inc)))
-
-  ;; assoc-in
-  (assert (= {:foo {:bar {:baz 100}}}
-             (assoc-in {:foo {:bar {:baz 0}}} [:foo :bar :baz] 100)))
-  (assert (= {:foo 1 :bar 2 :baz 100}
-             (assoc-in {:foo 1 :bar 2 :baz 3} [:baz] 100)))
-  (assert (= [{:foo [{:bar 2} {:baz 3}]} {:foo [{:bar 2} {:baz 100}]}]
-             (assoc-in [{:foo [{:bar 2} {:baz 3}]}, {:foo [{:bar 2} {:baz 3}]}]
-                       [1 :foo 1 :baz] 100)))
-  (assert (= [{:foo 1, :bar 2} {:foo 1, :bar 100}]
-             (assoc-in [{:foo 1 :bar 2}, {:foo 1 :bar 2}] [1 :bar] 100)))
-
-  ;; get-in
-  (assert (= 1 (get-in {:foo 1 :bar 2} [:foo])))
-  (assert (= 2 (get-in {:foo {:bar 2}} [:foo :bar])))
-  (assert (= 1 (get-in [{:foo 1}, {:foo 2}] [0 :foo])))
-  (assert (= 4 (get-in [{:foo 1 :bar [{:baz 1}, {:buzz 2}]}, {:foo 3 :bar [{:baz 3}, {:buzz 4}]}]
-                       [1 :bar 1 :buzz])))
-
-  ;; arrays
-  (let [a (to-array [1 2 3])]
-    (assert (= [10 20 30] (seq (amap a i ret (* 10 (aget a i))))))
-    (assert (= 6 (areduce a i ret 0 (+ ret (aget a i)))))
-    (assert (= (seq a) (seq (to-array [1 2 3]))))
-    (assert (= 42 (aset a 0 42)))
-    (assert (not= (seq a) (seq (to-array [1 2 3]))))
-    (assert (not= a (aclone a))))
-
-  ;; sort
-  (assert (= [1 2 3 4 5] (sort [5 3 1 4 2])))
-  (assert (= [1 2 3 4 5] (sort < [5 3 1 4 2])))
-  (assert (= [5 4 3 2 1] (sort > [5 3 1 4 2])))
-
-  ;; sort-by
-  (assert (= ["a" [ 1 2] "foo"] (sort-by count ["foo" "a" [1 2]])))
-  (assert (= ["foo" [1 2] "a"] (sort-by count > ["foo" "a" [1 2]])))  
-
-  ;; js->clj
-  (assert (= {"a" 1, "b" 2} (js->clj (js* "{\"a\":1,\"b\":2}"))))
-  (assert (= {:a 1, :b 2} (js->clj (js* "{\"a\":1,\"b\":2}") :keywordize-keys true)))
-  (assert (= [[{:a 1, :b 2} {:a 1, :b 2}]]
-               (js->clj (js* "[[{\"a\":1,\"b\":2}, {\"a\":1,\"b\":2}]]") :keywordize-keys true)))
-  (assert (= [[{:a 1, :b 2} {:a 1, :b 2}]]
-               (js->clj [[{:a 1, :b 2} {:a 1, :b 2}]])))
-
-  ;; last
-  (assert (= nil (last nil)))
-  (assert (= 3 (last [1 2 3])))
-
-  ;; dotimes
-  (let [s (atom [])]
-    (dotimes [n 5]
-      (swap! s conj n))
-    (assert (= [0 1 2 3 4] @s)))
-
-  ;; doseq
-  (let [v [1 2 3 4 5]
-        s (atom ())]
-    (doseq [n v] (swap! s conj n))
-    (assert (= @s (reverse v))))
-  
-  ;; delay
-  ;; (let [d (delay (. (js/Date.) (getTime)))]
-  ;;   (assert (false? (realized? d)))
-  ;;   (let [d2 (. (js/Date.) (getTime))]
-  ;;     (assert (> d2 (deref d))))
-  ;;   (assert (true? (realized? d)))
-  ;;   (let [d3 (deref d)]
-  ;;     (assert (= (deref d) d3))))
-
-  ;; assoc
-  (assert (= {1 2 3 4} (assoc {} 1 2 3 4)))
-  (assert (= {1 2} (assoc {} 1 2)))
-  (assert (= [42 2] (assoc [1 2] 0 42)))
-
-  ;; dissoc
-  (assert (= {} (dissoc {1 2 3 4} 1 3)))
-  (assert (= {1 2} (dissoc {1 2 3 4} 3)))
-
-  ;; disj
-  (assert (= #{1 2 3} (disj #{1 2 3})))
-  (assert (= #{1 2} (disj #{1 2 3} 3)))
-  (assert (= #{1} (disj #{1 2 3} 2 3)))
-
-  ;; memoize
-  (let [f (memoize (fn [] (rand)))]
-    (f)
-    (assert (= (f) (f))))
-  
-  ;; find
-  (assert (= (find {} :a) nil))
-  (assert (= (find {:a 1} :a) [:a 1]))
-  (assert (= (find {:a 1} :b) nil))
-  (assert (= (find {:a 1 :b 2} :a) [:a 1]))
-  (assert (= (find {:a 1 :b 2} :b) [:b 2]))
-  (assert (= (find {:a 1 :b 2} :c) nil))
-  (assert (= (find {} nil) nil))
-  (assert (= (find {:a 1} nil) nil))
-  (assert (= (find {:a 1 :b 2} nil) nil))
-  (assert (= (find [1 2 3] 0) [0 1]))
-
-  ;; mod,quot,rem
-  (assert (= (quot 4 2) 2))
-  (assert (= (quot 3 2) 1))
-  (assert (= (quot 6 4) 1))
-  (assert (= (quot 0 5) 0))
-  (assert (= (quot 42 5) 8))
-  (assert (= (quot 42 -5) -8))
-  (assert (= (quot -42 -5) 8))
-  (assert (= (quot 9 3) 3))
-  (assert (= (quot 9 -3) -3))
-  (assert (= (quot -9 3) -3))
-  (assert (= (quot 2 -5) 0))
-  (assert (= (quot -2 5) 0))
-  (assert (= (quot 0 3) 0))
-  (assert (= (quot 0 -3) 0))
-
-  (assert (= (mod 4 2) 0))
-  (assert (= (mod 3 2) 1))
-  (assert (= (mod 6 4) 2))
-  (assert (= (mod 0 5) 0))
-  (assert (= (mod 4.5 2.0) 0.5))
-  (assert (= (mod 42 5) 2))
-  (assert (= (mod 9 3) 0))
-  (assert (= (mod 9 -3) 0))
-  (assert (= (mod -9 3) 0))
-  (assert (= (mod -9 -3) 0))
-  (assert (= (mod 0 3) 0))
-  (assert (= (mod 3216478362187432 432143214) 120355456))
-
-  (assert (= (rem 4 2) 0))
-  (assert (= (rem 0 5) 0))
-  (assert (= (rem 4.5 2.0) 0.5))
-  (assert (= (rem 42 5) 2))
-  (assert (= (rem 2 5) 2))
-  (assert (= (rem 2 -5) 2))
-  (assert (= (rem 0 3) 0))
-
-  ;; group-by
-  (let [d (group-by second {:a 1 :b 2 :c 1 :d 4 :e 1 :f 2})]
-    (assert (= 3 (count (get d 1))))
-    (assert (= 2 (count (get d 2))))
-    (assert (= 1 (count (get d 4)))))
-
-  (assert (= {1 2 3 4 5 6} (merge {1 2} {3 4} {5 6})))
-  (assert (= {1 2 3 4} (merge {1 2} {3 4} nil)))
-
-  ;; frequencies
-  (assert (= {:a 3 :b 2} (frequencies [:a :b :a :b :a])))
-  
-  ;; reductions
-  (assert (= [1 3 6 10 15] (reductions + [1 2 3 4 5])))
-
-  ;; keep
-  (assert (= [1 3 5 7 9] (keep #(if (odd? %) %) [1 2 3 4 5 6 7 8 9 10])))
-  (assert (= [2 4 6 8 10] (keep #(if (even? %) %) [1 2 3 4 5 6 7 8 9 10])))
-
-  ;; keep-indexed
-  (assert (= [1 3 5 7 9] (keep-indexed #(if (odd? %1) %2) [0 1 2 3 4 5 6 7 8 9 10])))
-  (assert (= [2 4 5] (keep-indexed #(if (pos? %2) %1) [-9 0 29 -7 45 3 -8])))
-
-  ;; map-indexed
-  (assert (= [[0 :a] [1 :b] [2 :c]] (map-indexed #(vector % %2) [:a :b :c])))
-
-  ;; merge-with
-  (assert (= '{"Foo" ("foo" "FOO" "fOo"), "Bar" ("bar" "BAR" "BAr"), "Baz" ["baz"], "Qux" ["qux" "quux"]}
-             (merge-with concat
-		  {"Foo" ["foo" "FOO"]
-		   "Bar" ["bar" "BAR"]
-                   "Baz" ["baz"]}
-		  {"Foo" ["fOo"]
-		   "Bar" ["BAr"]
-                   "Qux" ["qux" "quux"]})))
-  (assert (= {:a 111, :b 102, :c 13}
-             (merge-with +
-                         {:a 1 :b 2 :c 3}
-                         {:a 10 :c 10}
-                         {:a 100 :b 100})))
-
-  (assert (= {:a 3, :b 102, :c 13}
-             (apply merge-with [+
-                                {:a 1 :b 100}
-                                {:a 1 :b 2 :c 3}
-                                {:a 1 :c 10}])))
-
-  (assert (= '[a c e] (replace '[a b c d e] [0 2 4])))
-  (assert (= [:one :zero :two :zero]
-             (replace {0 :zero 1 :one 2 :two} '(1 0 2 0))))
-
-  ;; split-at
-  (assert (= [[1 2] [3 4 5]] (split-at 2 [1 2 3 4 5])))
-
-  ;; split-with
-  (assert (= [[1 2 3] [4 5]] (split-with (partial >= 3) [1 2 3 4 5])))
-
-  ;; trampoline
-  (assert (= 10000 (trampoline (fn f [n] (if (>= n 10000) n #(f (inc n)))) 0)))
-
-  ;; vary-meta
-  (assert (= {:a 1} (meta (vary-meta [] assoc :a 1))))
-  (assert (= {:a 1 :b 2} (meta (vary-meta (with-meta [] {:b 2}) assoc :a 1))))
-
-  (test-multimethods)
-  :ok
-  )
-
-#_(js/print (assoc {} :a 1))
 
 
 
@@ -3582,9 +2975,9 @@
    (swap! global-hierarchy derive tag parent) nil)
   ([h tag parent]
    (assert (not= tag parent))
-   ;; (assert (or (class? tag) (instance? cljs.core.Named tag)))
-   ;; (assert (instance? cljs.core.INamed tag))
-   ;; (assert (instance? cljs.core.INamed parent))
+   ;; (assert (or (class? tag) (instance? clojure.lang.Named tag)))
+   ;; (assert (instance? clojure.lang.INamed tag))
+   ;; (assert (instance? clojure.lang.INamed parent))
    (let [tp (:parents h)
          td (:descendants h)
          ta (:ancestors h)
@@ -3863,20 +3256,20 @@
   (assert (= :a-return (foo :a)))
   (assert (= :default-return (foo 1)))
 
-  ;; (defmulti area :Shape)
-  ;; (defn rect [wd ht] {:Shape :Rect :wd wd :ht ht})
-  ;; (defn circle [radius] {:Shape :Circle :radius radius})
-  ;; (defmethod area :Rect [r]
-  ;;   (* (:wd r) (:ht r)))
-  ;; (defmethod area :Circle [c]
-  ;;   (*  Math/PI (* (:radius c) (:radius c))))
-  ;; (defmethod area :default [x] :oops)
-  ;; (def r (rect 4 13))
-  ;; (def c (circle 12))
-
-  ;; (assert (= 52 (area r)))
-  ;; ;;(assert (= 452.3893421169302 (area c)))
-  ;; (assert (= :oops (area {})))
+  (defmulti area :Shape)
+  (defn rect [wd ht] {:Shape :Rect :wd wd :ht ht})
+  (defn circle [radius] {:Shape :Circle :radius radius})
+  (defmethod area :Rect [r]
+    (* (:wd r) (:ht r)))
+  (defmethod area :Circle [c]
+    (*  Math/PI (* (:radius c) (:radius c))))
+  (defmethod area :default [x] :oops)
+  (def r (rect 4 13))
+  (def c (circle 12))
+
+  (assert (= 52 (area r)))
+  ;;(assert (= 452.3893421169302 (area c)))
+  (assert (= :oops (area {})))
 
   (assert (= 2 (count (methods bar))))
   (remove-method bar [::rect ::shape])
@@ -3884,7 +3277,4 @@
   (remove-all-methods bar)
   (assert (zero? (count (methods bar))))
   
-  )
-=======
-   {} coll))
->>>>>>> e0839473
+  )